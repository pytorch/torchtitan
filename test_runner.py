--- conflicted
+++ resolved
@@ -291,48 +291,9 @@
         OverrideDefinitions(
             [
                 [
-<<<<<<< HEAD
-<<<<<<< HEAD
-                    "--training.enable_float8_linear",
-                ]
-            ],
-            "FSDP2 with original dtype",
-            "float8_fsdp2_orig_all_gather",
-            ngpu=4,
-        ),
-        OverrideDefinitions(
-            [
-                [
-                    "--training.enable_float8_linear",
-                    "--training.enable_fsdp_float8_all_gather",
-                ]
-            ],
-            "FSDP2 with float8 all-gather",
-            "fsdp2_float8_all_gather",
-            ngpu=4,
-        ),
-        OverrideDefinitions(
-            [
-                [
-                    "--training.enable_float8_linear",
-                    "--training.enable_fsdp_float8_all_gather",
-                    "--training.precompute_float8_dynamic_scale_for_fsdp",
-                ]
-            ],
-            "FSDP2 with float8 all-gather and precomputed dynamic scales",
-            "fsdp2_float8_all_gather_precompute_dynamic_scales",
-        ),
-        OverrideDefinitions(
-            [
-                [
                     "--training.data_parallel_type ddp",
                 ]
             ],
-=======
-                    "--training.data_parallel_type ddp",
-                ]
-            ],
->>>>>>> 239d56fc
             "DDP",
             "ddp",
             ngpu=4,
