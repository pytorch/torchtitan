--- conflicted
+++ resolved
@@ -47,7 +47,10 @@
     integration_tests_flavors["debug_model.toml"] = [
         OverrideDefinitions(
             [
-                [],
+                [
+                    "--profiling.enable_profiling",
+                    "--metrics.enable_tensorboard",
+                ],
             ],
             "default",
             "default",
@@ -139,7 +142,6 @@
         OverrideDefinitions(
             [
                 [
-                    "--checkpoint.enable_checkpoint",
                     "--experimental.pipeline_parallel_degree 4",
                     "--experimental.pipeline_parallel_schedule InterleavedZeroBubble",
                 ],
@@ -151,7 +153,6 @@
         OverrideDefinitions(
             [
                 [
-                    "--checkpoint.enable_checkpoint",
                     "--experimental.pipeline_parallel_degree 2",
                     "--experimental.pipeline_parallel_schedule 1F1B",
                     "--training.data_parallel_shard_degree 1",
@@ -164,7 +165,6 @@
         OverrideDefinitions(
             [
                 [
-                    "--checkpoint.enable_checkpoint",
                     "--experimental.pipeline_parallel_degree 2",
                     "--experimental.pipeline_parallel_schedule GPipe",
                     "--training.data_parallel_shard_degree 1",
@@ -177,7 +177,6 @@
         OverrideDefinitions(
             [
                 [
-                    "--checkpoint.enable_checkpoint",
                     "--experimental.pipeline_parallel_degree 2",
                     "--experimental.pipeline_parallel_schedule 1F1B",
                     "--training.data_parallel_shard_degree 2",
@@ -189,7 +188,6 @@
         OverrideDefinitions(
             [
                 [
-                    "--checkpoint.enable_checkpoint",
                     "--experimental.pipeline_parallel_degree 2",
                     "--experimental.pipeline_parallel_schedule GPipe",
                     "--training.data_parallel_shard_degree 2",
@@ -201,7 +199,6 @@
         OverrideDefinitions(
             [
                 [
-                    "--checkpoint.enable_checkpoint",
                     "--experimental.pipeline_parallel_degree 2",
                     "--training.tensor_parallel_degree 2",
                 ],
@@ -245,7 +242,6 @@
         OverrideDefinitions(
             [
                 [
-                    "--checkpoint.enable_checkpoint",
                     "--experimental.pipeline_parallel_degree 4",
                     "--experimental.pipeline_parallel_schedule Interleaved1F1B",
                 ],
@@ -257,7 +253,6 @@
         OverrideDefinitions(
             [
                 [
-                    "--checkpoint.enable_checkpoint",
                     "--experimental.pipeline_parallel_degree 2",
                     "--experimental.pipeline_parallel_schedule PipelineScheduleMulti",
                     "--experimental.pipeline_parallel_schedule_csv ./test/assets/custom_schedule.csv",
@@ -414,11 +409,8 @@
 
     for override_arg in test_flavor.override_args:
         cmd = f"CONFIG_FILE={full_path} NGPU={test_flavor.ngpu} LOG_RANK={all_ranks} ./run_llama_train.sh"
-<<<<<<< HEAD
         # dump compile trace for debugging purpose
         cmd = f'TORCH_TRACE="{output_dir}/{test_name}/compile_trace" ' + cmd
-=======
->>>>>>> 4f7f8831
         if test_name == "fsdp2_memory_estimation":
             cmd = (
                 f"CONFIG_FILE={full_path} NGPU={test_flavor.ngpu} LOG_RANK={all_ranks} "
