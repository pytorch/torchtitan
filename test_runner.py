--- conflicted
+++ resolved
@@ -202,7 +202,6 @@
             [
                 [
                     "--checkpoint.enable_checkpoint",
-                    f"--job.dump_folder {args.output_dir}/pp_dp_tp/",
                     "--experimental.pipeline_parallel_degree 2",
                     "--experimental.pipeline_parallel_split_points layers.1",
                     "--training.data_parallel_degree 2",
@@ -211,6 +210,7 @@
                 ],
             ],
             "PP+DP+TP 3D test",
+            "pp_dp_tp",
             requires_seed_checkpoint=True,
             ngpu=8,
         ),
@@ -234,14 +234,9 @@
         test_name = test_flavor.test_name
         dump_folder_arg = f"--job.dump_folder {output_dir}/{test_name}"
 
-<<<<<<< HEAD
         all_ranks = ",".join(map(str, range(test_flavor.ngpu)))
         cmd = f"CONFIG_FILE={full_path} NGPU={test_flavor.ngpu} LOG_RANK={all_ranks} ./run_llama_train.sh"
-=======
-        cmd = f"CONFIG_FILE={full_path} NGPU={test_flavor.ngpu} LOG_RANK=0,1,2,3 ./run_llama_train.sh"
         cmd += " " + dump_folder_arg
-
->>>>>>> f186b2f5
         if override_arg:
             cmd += " " + " ".join(override_arg)
         logger.info(
@@ -275,30 +270,26 @@
                 )
                 if is_integration_test:
                     for test_flavor in integration_tests_flavors[config_file]:
-<<<<<<< HEAD
-                        if (args.ngpu == 8 and test_flavor.ngpu == 8) or (
-                            args.ngpu == 4 and test_flavor.ngpu <= 4
-                        ):
-                            run_test(test_flavor, full_path)
-=======
                         if args.test == "all" or test_flavor.test_name == args.test:
-                            run_test(test_flavor, full_path, args.output_dir)
->>>>>>> f186b2f5
+                            if args.ngpu < test_flavor.ngpu:
+                                logger.info(
+                                    f"Skipping test {test_flavor.test_name} that requires {test_flavor.ngpu} gpus,"
+                                    f" because --ngpu arg is {args.ngpu}"
+                                )
+                            else:
+                                run_test(test_flavor, full_path, args.output_dir)
 
 
 def main():
     parser = argparse.ArgumentParser()
     parser.add_argument("output_dir")
     parser.add_argument("--config_dir", default="./train_configs")
-<<<<<<< HEAD
-    parser.add_argument("--ngpu", default=4, type=int)
-=======
     parser.add_argument(
         "--test",
         default="all",
         help="test to run, acceptable values: `test_name` in `build_test_list` (default: all)",
     )
->>>>>>> f186b2f5
+    parser.add_argument("--ngpu", default=4, type=int)
     args = parser.parse_args()
 
     if not os.path.exists(args.output_dir):
