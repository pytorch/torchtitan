# Contributing to torchtitan
We want to make contributing to this project as easy and transparent as
possible. Contributions should follow the [Contributing Guidelines](#contributing-guidelines) below.

<<<<<<< HEAD
## Setup
=======
### Setup
>>>>>>> ac90c36e
```
pip install -r dev-requirements.txt
```

### Pull Requests
We actively welcome your pull requests.

1. Fork the repo and create your branch from `main`.
2. If you've added code that should be tested, add tests.
3. If you've changed APIs, update the documentation.
4. Ensure the test suite passes.
5. Make sure your code lints (`pre-commit run --all-files`).
6. If you haven't already, complete the Contributor License Agreement ("CLA").

### Contributor License Agreement ("CLA")
In order to accept your pull request, we need you to submit a CLA. You only need
to do this once to work on any of Meta's open source projects.

Complete your CLA here: <https://code.facebook.com/cla>

### Issues
We use GitHub issues to track public bugs. Please ensure your description is
clear and has sufficient instructions to be able to reproduce the issue.

Meta has a [bounty program](https://www.facebook.com/whitehat/) for the safe
disclosure of security bugs. In those cases, please go through the process
outlined on that page and do not file a public issue.

<<<<<<< HEAD
## License
By contributing to `torchtitan`, you agree that your contributions will be licensed
under the LICENSE file in the root directory of this source tree.
=======
### License
By contributing to `torchtitan`, you agree that your contributions will be licensed
under the LICENSE file in the root directory of this source tree.

---

## Contributing Guidelines

### Principles of contribution

- Apply PyTorch-native training techniques.
  - The technique should be of general interests for distributed training.
  - A technique with moderate to large complexity should be sitting in the proper repo (e.g. pytorch/pytorch for a new parallelism, or pytorch/data for a new data loader) instead of `torchtitan`.
  - The main branch of `torchtitan` should have minimal dependency on non-PyTorch libraries. Interesting models/techniques that depend on external libraries can be demonstrated in forks of `torchtitan`.
- Aim for minimum (if not zero) code change to the model. For the Llama model in `torchtitan`, if one has to make (justifiable) model change:
  - After the model change, it should still load the original checkpoint correctly.
  - Document the reasons for the code change, similar to [composability.md](docs/composability.md).
- Keep code modularized, especially for [train.py](train.py), so that it remains easy to copy-paste into a minimal code example. If necessary:
  - Introduce new config options/category in [config_manager.py](torchtitan/config_manager.py).
  - Create separate functions/files.

### Proof of Value

It is the contributor’s responsibility to justify the change. The requirements include, but are not limited to

#### Loss

- If a change does not impact computation results, one should see identical loss before vs. after, with fixed random seeds. An example is activation checkpointing.
```
seed = 0
torch.manual_seed(seed)
torch.cuda.manual_seed(seed)
torch.backends.cudnn.deterministic = True
torch.backends.cudnn.benchmark = False
```
- If a change is expected to impact computation results, loss convergence should be verified via end-to-end training on representable datasets (e.g. Llama3 models on the C4 dataset). One can refer to the example jobs reported in [performance.md](docs/performance.md) on what configs and how many steps to run.
- The resulted loss curve should be compared with a verified baseline.
  - 1D FSDP – Preferred, whose effectiveness can be proven by comparing with 1D DDP and single-GPU training.
  - 2D FSDP + TP can be used as the baseline when 1D FSDP does not suffice to make comparisons due to limited scalability. For example, this should be the baseline when experimenting with 3D parallelisms on the Llama 3.1 405B model.

#### Performance
- Memory and WPS / MFU, which are available from logging, should meet expectations.
- It is worth noting that performance expectations vary from case to case. For example, there are cases when a technique targeting memory reduction may cause throughput regression but still be acceptable (e.g. activation checkpointing). Again, it is the contributor's job to justify the feature, whether by achieving hypothetical performance, or by comparing with existing well-known implementations, etc.
- If necessary, verify the numbers on jobs spanning multiple nodes (e.g. on 64 GPUs). Please reach out to the `torchtitan` team for help if you are resource-constrained.
- When appropriate, one should show profile traces and/or memory snapshots to prove the effectiveness.

### Best practices

When appropriate, one should consider

- Adding CPU/GPU unit/integration tests.
  - To add a unit test, put it in the [test](test/) folder and follow the existing test files.
  - To add a GPU integration test, create a new `OverrideDefinitions` in [test_runner.py](test_runner.py). It will override the default config to run on the [debug model](train_configs/debug_model.toml).
- Updating [README](README.md) and writing a new note in the [docs](docs/) folder on installation and usage, similar to [float8.md](docs/float8.md).
- Updating [performance.md](docs/performance.md) with new performance results.
- Creating GitHub issues for things that cannot be addressed at the moment.
- Writing a post on [PyTorch Dev Discussions](https://dev-discuss.pytorch.org/c/distributed/6) forum and linking to it.
>>>>>>> ac90c36e
<|MERGE_RESOLUTION|>--- conflicted
+++ resolved
@@ -2,11 +2,7 @@
 We want to make contributing to this project as easy and transparent as
 possible. Contributions should follow the [Contributing Guidelines](#contributing-guidelines) below.
 
-<<<<<<< HEAD
-## Setup
-=======
 ### Setup
->>>>>>> ac90c36e
 ```
 pip install -r dev-requirements.txt
 ```
@@ -35,11 +31,6 @@
 disclosure of security bugs. In those cases, please go through the process
 outlined on that page and do not file a public issue.
 
-<<<<<<< HEAD
-## License
-By contributing to `torchtitan`, you agree that your contributions will be licensed
-under the LICENSE file in the root directory of this source tree.
-=======
 ### License
 By contributing to `torchtitan`, you agree that your contributions will be licensed
 under the LICENSE file in the root directory of this source tree.
@@ -96,5 +87,4 @@
 - Updating [README](README.md) and writing a new note in the [docs](docs/) folder on installation and usage, similar to [float8.md](docs/float8.md).
 - Updating [performance.md](docs/performance.md) with new performance results.
 - Creating GitHub issues for things that cannot be addressed at the moment.
-- Writing a post on [PyTorch Dev Discussions](https://dev-discuss.pytorch.org/c/distributed/6) forum and linking to it.
->>>>>>> ac90c36e
+- Writing a post on [PyTorch Dev Discussions](https://dev-discuss.pytorch.org/c/distributed/6) forum and linking to it.