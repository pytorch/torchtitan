# Copyright (c) Meta Platforms, Inc. and affiliates.
# All rights reserved.
#
# This source code is licensed under the BSD-style license found in the
# LICENSE file in the root directory of this source tree.

import os
import time
from datetime import timedelta

import torch

from torch.distributed.elastic.multiprocessing.errors import record

from torchtitan import utils
from torchtitan.checkpoint import CheckpointManager, TrainState
from torchtitan.config_manager import JobConfig
from torchtitan.datasets import build_hf_data_loader, build_tokenizer
from torchtitan.float8 import Float8Handler
from torchtitan.logging import init_logger, logger
from torchtitan.metrics import build_device_memory_monitor, build_metric_logger
from torchtitan.models import model_name_to_tokenizer
from torchtitan.parallelisms import ParallelDims
from torchtitan.profiling import maybe_enable_memory_snapshot, maybe_enable_profiling
from torchtitan.train_spec import get_train_spec
from torchtitan.utils import device_module, device_type, import_module_from_path


# Enable debug tracing on failure: https://pytorch.org/docs/stable/elastic/errors.html
@record
def main(job_config: JobConfig):
    init_logger()
    logger.info(f"Starting job: {job_config.job.description}")

    if job_config.experimental.custom_model_path:
        import_module_from_path(job_config.experimental.custom_model_path)

    if job_config.job.print_args:
        logger.info(f"Running with args: {job_config.to_dict()}")

    # used for colorful printing
    color = utils.NoColor if job_config.metrics.disable_color_printing else utils.Color

    # take control of garbage collection to avoid stragglers
    gc_handler = utils.GarbageCollection(gc_freq=job_config.training.gc_freq)

    # init distributed
    world_size = int(os.environ["WORLD_SIZE"])
    parallel_dims = ParallelDims(
        dp_shard=job_config.training.data_parallel_shard_degree,
        dp_replicate=job_config.training.data_parallel_replicate_degree,
        cp=job_config.experimental.context_parallel_degree,
        tp=job_config.training.tensor_parallel_degree,
        pp=job_config.experimental.pipeline_parallel_degree,
        world_size=world_size,
        enable_loss_parallel=not job_config.training.disable_loss_parallel,
    )
    device = torch.device(f"{device_type}:{int(os.environ['LOCAL_RANK'])}")
    device_module.set_device(device)
    utils.init_distributed(job_config)
    # initialize device memory monitor and get peak flops for MFU calculation
    device_memory_monitor = build_device_memory_monitor()
    gpu_peak_flops = utils.get_peak_flops(device_memory_monitor.device_name)
    logger.info(f"Peak FLOPS used for computing MFU: {gpu_peak_flops:.3e}")

    # build meshes
    world_mesh = parallel_dims.build_mesh(device_type=device_type)
    if parallel_dims.dp_enabled:
        dp_mesh = world_mesh["dp"]
        dp_degree, dp_rank = dp_mesh.size(), dp_mesh.get_local_rank()
    else:
        dp_degree, dp_rank = 1, 0

    if parallel_dims.pp_enabled:
        pp_mesh = world_mesh["pp"]

    # Set random seed, and maybe enable deterministic mode (mainly for debugging, expect perf loss)
    utils.set_determinism(
        world_mesh, device, job_config.training.seed, job_config.training.deterministic
    )
    train_spec = get_train_spec(job_config.model.name)

    # build tokenizer
    tokenizer_type = model_name_to_tokenizer[train_spec.name]
    tokenizer = build_tokenizer(tokenizer_type, job_config.model.tokenizer_path)
    # build dataloader
    data_loader = build_hf_data_loader(
        job_config.training.dataset,
        job_config.training.dataset_path,
        tokenizer,
        job_config.training.batch_size,
        job_config.training.seq_len,
        dp_degree,
        dp_rank,
    )

    # build model (using meta init)
    model_cls = train_spec.cls
    model_config = train_spec.config[job_config.model.flavor]
    # set the model configs from training inputs:
    # 1. norm type to decide which norm layer to use
    # 2. vocab size from tokenizer
    # 3. max_seq_len base on inputs
    model_config.norm_type = job_config.model.norm_type
    model_config.vocab_size = tokenizer.n_words
    model_config.max_seq_len = job_config.training.seq_len

    logger.info(
        f"Building {train_spec.name} {job_config.model.flavor} with {model_config}"
    )
    with torch.device("meta"):
        model = model_cls.from_model_args(model_config)

    # a no-op hander if float8 is not enabled
    float8_handler = Float8Handler(job_config, parallel_dims)
    # swap to Float8Linear based on float8 configs
    float8_handler.convert_to_float8_training(model)

    # log model size
    model_param_count = utils.get_num_params(model)
    num_flop_per_token = utils.get_num_flop_per_token(
        utils.get_num_params(model, exclude_embedding=True),
        model_config,
        job_config.training.seq_len,
    )
    logger.info(
        f"{color.blue}Model {train_spec.name} {job_config.model.flavor} "
        f"{color.red}size: {model_param_count:,} total parameters{color.reset}"
    )

    # loss function to be shared by Pipeline Parallel and SPMD training
    def loss_fn(pred, labels):
        return torch.nn.functional.cross_entropy(
            pred.flatten(0, 1).float(), labels.flatten(0, 1)
        )

    # TODO: compiling loss function causes CUDA errors, turning off for now
    # if job_config.training.compile:
    #     loss_fn = torch.compile(loss_fn)

    # move sharded model to CPU/GPU and initialize weights via DTensor
    if job_config.checkpoint.create_seed_checkpoint:
        init_device = "cpu"
        buffer_device = None
    elif job_config.training.enable_cpu_offload:
        init_device = "cpu"
        buffer_device = device_type
    else:
        init_device = device_type
        buffer_device = None

    # apply parallelisms and initialization
    if parallel_dims.pp_enabled:
        # apply PT-D Pipeline Parallel
<<<<<<< HEAD
        pp_schedule, model_parts = train_spec.pipelining_fn(
=======
        (
            pp_schedule,
            model_parts,
            has_first_stage,
            has_last_stage,
        ) = models_pipelining_fns[model_name](
>>>>>>> 5467f2b4
            model, pp_mesh, parallel_dims, job_config, device, model_config, loss_fn
        )
        # when PP is enabled, `model` obj is no longer used after this point, model_parts is used instead
        del model

        # For PP with looped schedules, each item in model_parts is one stage-model-chunk.
        # We need to iterate through model_parts to apply SPMD parallelisms, compilation,
        # optimizer, and checkpointing
        for m in model_parts:
            # apply SPMD-style PT-D techniques
            train_spec.parallelize_fn(m, world_mesh, parallel_dims, job_config)
            m.to_empty(device=init_device)
            with torch.no_grad():
                m.init_weights(buffer_device=buffer_device)
            m.train()
    else:
        # apply PT-D Tensor Parallel, activation checkpointing, torch.compile, Data Parallel
        train_spec.parallelize_fn(model, world_mesh, parallel_dims, job_config)
        model.to_empty(device=init_device)
        with torch.no_grad():
            model.init_weights(buffer_device=buffer_device)
        model.train()

        model_parts = [model]

    device_mem_stats = device_memory_monitor.get_peak_stats()
    logger.info(
        f"{device_type.upper()} memory usage for model: "
        f"{device_mem_stats.max_reserved_gib:.2f}GiB"
        f"({device_mem_stats.max_reserved_pct:.2f}%)"
    )

    # build optimizer after applying parallelisms to the model
    optimizers = train_spec.build_optimizers_fn(model_parts, job_config)
    lr_schedulers = train_spec.build_lr_schedulers_fn(optimizers, job_config)

    train_state = TrainState()

    # load initial checkpoint
    checkpoint = CheckpointManager(
        dataloader=data_loader,
        model_parts=model_parts,
        optimizers=optimizers,
        lr_schedulers=lr_schedulers,
        states={"train_state": train_state},
        job_config=job_config,
    )

    if job_config.checkpoint.create_seed_checkpoint:
        assert (
            world_size == 1
        ), "Must create seed checkpoint using a single device, to disable sharding"
        assert (
            job_config.checkpoint.enable_checkpoint
        ), "Must enable checkpointing when creating a seed checkpoint"
        checkpoint.save(curr_step=0, force=True)
        logger.info("Created seed checkpoint")
        return

    checkpoint.load(step=job_config.checkpoint.load_step)
    metric_logger = build_metric_logger(job_config, parallel_dims)

    # plot losses loaded from checkpoint (if any) to TensorBoard
    # NOTE: Loss info after the last log step before checkpoint saving will not be ploted.
    #       This can be avoided by setting checkpoint.interval to be a multiple of metrics.log_freq
    if train_state.step > 0:
        for idx, step in enumerate(train_state.log_steps):
            metrics = {
                "loss_metrics/global_avg_loss": train_state.global_avg_losses[idx],
                "loss_metrics/global_max_loss": train_state.global_max_losses[idx],
            }
            metric_logger.log(metrics, step=step)

    data_iterator = iter(data_loader)

    train_context = utils.get_train_context(
        parallel_dims.loss_parallel_enabled,
        job_config.experimental.enable_compiled_autograd,
    )

    # variables used to keep info for metrics logging
    ntokens_since_last_log = 0
    data_loading_times = []
    time_last_log = time.perf_counter()
    device_memory_monitor.reset_peak_stats()

    checkpoint.reset()

    # train loop
    logger.info(
        f"Training starts at step {train_state.step + 1}, "
        f"with local batch size {job_config.training.batch_size}, "
        f"global batch size {job_config.training.batch_size * dp_degree}, "
        f"sequence length {job_config.training.seq_len}, "
        f"total steps {job_config.training.steps} "
        f"(warmup {job_config.training.warmup_steps})"
    )
    with maybe_enable_profiling(
        job_config, global_step=train_state.step
    ) as torch_profiler, maybe_enable_memory_snapshot(
        job_config, global_step=train_state.step
    ) as memory_profiler:
        while train_state.step < job_config.training.steps:
            train_state.step += 1
            gc_handler.run(train_state.step)

            # get batch
            data_load_start = time.perf_counter()
            batch = next(data_iterator)
            input_ids, labels = batch
            ntokens_since_last_log += labels.numel()
            data_loading_times.append(time.perf_counter() - data_load_start)

            input_ids = input_ids.to(device_type)
            labels = labels.to(device_type)
            optimizers.zero_grad()

            # apply context parallelism if cp is enabled
            # ensure CP handles the separate freqs_cis buffer for each pp stage
            optional_context_parallel_ctx = (
                utils.create_context_parallel_ctx(
                    cp_mesh=world_mesh["cp"],
                    cp_buffers=[input_ids, labels] + [m.freqs_cis for m in model_parts],
                    cp_seq_dims=[1, 1] + [0 for _ in model_parts],
                    cp_no_restore_buffers={input_ids, labels},
                    cp_rotate_method=job_config.experimental.context_parallel_rotate_method,
                )
                if parallel_dims.cp_enabled
                else None
            )

            if parallel_dims.pp_enabled:
                # Pipeline Parallel forward / backward inside step() call
                with train_context(optional_context_parallel_ctx):
                    targets, losses = (labels, []) if has_last_stage else (None, None)
                    if has_first_stage:
                        pp_schedule.step(input_ids, target=targets, losses=losses)
                    else:
                        pp_schedule.step(target=targets, losses=losses)

                # accumulate losses across pipeline microbatches
                # TODO: PP+FSDP unexpectedly puts the loss back to the CPU
                loss = (
                    torch.mean(torch.stack(losses)).to(device)
                    if has_last_stage
                    else torch.tensor([-1.0], device=device)
                )
            else:
                # Non-PP forward / backward
                with train_context(optional_context_parallel_ctx):
                    pred = model(input_ids)
                    loss = loss_fn(pred, labels)
                    # pred.shape=(bs, seq_len, vocab_size)
                    # need to free to before bwd to avoid peaking memory
                    del pred
                    loss.backward()

            # clip gradients
            utils.clip_grad_norm_(
                [p for m in model_parts for p in m.parameters()],
                job_config.training.max_norm,
                foreach=True,
                pp_mesh=pp_mesh if parallel_dims.pp_enabled else None,
            )

            # optimizer step
            checkpoint.maybe_wait_for_staging()
            optimizers.step()
            lr_schedulers.step()

            # calculate float8 dynamic amax/scale for all-parameter for FSDP2
            # it issues a single all-reduce for all parameters at once for better performance
            float8_handler.precompute_float8_dynamic_scale_for_fsdp(model_parts)

            # log metrics
            if (
                train_state.step == 1
                or train_state.step % job_config.metrics.log_freq == 0
            ):
                if (
                    parallel_dims.dp_replicate_enabled
                    or parallel_dims.dp_shard_enabled
                    or parallel_dims.cp_enabled
                ):
                    loss = loss.detach()
                    global_avg_loss, global_max_loss = (
                        utils.dist_mean(loss, world_mesh["dp_cp"]),
                        utils.dist_max(loss, world_mesh["dp_cp"]),
                    )
                else:
                    global_avg_loss = global_max_loss = loss.item()

                # update train state
                train_state.log_steps.append(train_state.step)
                train_state.global_avg_losses.append(global_avg_loss)
                train_state.global_max_losses.append(global_max_loss)

                time_delta = time.perf_counter() - time_last_log

                # tokens per second per device, abbreviated as tps
                tps = ntokens_since_last_log / (
                    time_delta * parallel_dims.non_data_parallel_size
                )
                # model FLOPS utilization
                # For its definition and calculation, please refer to the PaLM paper:
                # https://arxiv.org/abs/2204.02311
                mfu = 100 * num_flop_per_token * tps / gpu_peak_flops

                time_end_to_end = time_delta / job_config.metrics.log_freq
                time_data_loading = sum(data_loading_times) / len(data_loading_times)
                time_data_loading_pct = 100 * sum(data_loading_times) / time_delta

                device_mem_stats = device_memory_monitor.get_peak_stats()

                metrics = {
                    "loss_metrics/global_avg_loss": global_avg_loss,
                    "loss_metrics/global_max_loss": global_max_loss,
                    "throughput(tps)": tps,
                    "mfu(%)": mfu,
                    "time_metrics/end_to_end(s)": time_end_to_end,
                    "time_metrics/data_loading(s)": time_data_loading,
                    "time_metrics/data_loading(%)": time_data_loading_pct,
                    "memory/max_active(GiB)": device_mem_stats.max_active_gib,
                    "memory/max_active(%)": device_mem_stats.max_active_pct,
                    "memory/max_reserved(GiB)": device_mem_stats.max_reserved_gib,
                    "memory/max_reserved(%)": device_mem_stats.max_reserved_pct,
                    "memory/num_alloc_retries": device_mem_stats.num_alloc_retries,
                    "memory/num_ooms": device_mem_stats.num_ooms,
                }
                metric_logger.log(metrics, step=train_state.step)

                logger.info(
                    f"{color.cyan}step: {train_state.step:2}  "
                    f"{color.green}loss: {global_avg_loss:7.4f}  "
                    f"{color.yellow}memory: {device_mem_stats.max_reserved_gib:5.2f}GiB"
                    f"({device_mem_stats.max_reserved_pct:.2f}%)  "
                    f"{color.blue}tps: {round(tps):,}  "
                    f"{color.magenta}mfu: {mfu:.2f}%{color.reset}"
                )

                ntokens_since_last_log = 0
                data_loading_times.clear()
                time_last_log = time.perf_counter()
                device_memory_monitor.reset_peak_stats()

            checkpoint.save(
                train_state.step, force=(train_state.step == job_config.training.steps)
            )

            # signal the profiler that the next profiling step has started
            if torch_profiler:
                torch_profiler.step()
            if memory_profiler:
                memory_profiler.step()

            # reduce timeout after first train step for faster signal
            # (assuming lazy init and compilation are finished)
            if train_state.step == 1:
                utils.set_pg_timeouts(
                    timeout=timedelta(seconds=job_config.comm.train_timeout_seconds),
                    world_mesh=world_mesh,
                )

    if torch.distributed.get_rank() == 0:
        logger.info("Sleeping 2 seconds for other ranks to complete")
        time.sleep(2)

    metric_logger.close()
    logger.info("Training completed")


if __name__ == "__main__":
    config = JobConfig()
    config.parse_args()
    main(config)
    torch.distributed.destroy_process_group()<|MERGE_RESOLUTION|>--- conflicted
+++ resolved
@@ -152,16 +152,12 @@
     # apply parallelisms and initialization
     if parallel_dims.pp_enabled:
         # apply PT-D Pipeline Parallel
-<<<<<<< HEAD
-        pp_schedule, model_parts = train_spec.pipelining_fn(
-=======
         (
             pp_schedule,
             model_parts,
             has_first_stage,
             has_last_stage,
-        ) = models_pipelining_fns[model_name](
->>>>>>> 5467f2b4
+        ) = train_spec.pipelining_fn(
             model, pp_mesh, parallel_dims, job_config, device, model_config, loss_fn
         )
         # when PP is enabled, `model` obj is no longer used after this point, model_parts is used instead
