# Copyright (c) Meta Platforms, Inc. and affiliates.
# This software may be used and distributed according to the terms of the Llama 2 Community License Agreement.

import contextlib
import gc
import os
import time

from dataclasses import dataclass, field
from datetime import timedelta
from io import BytesIO
from timeit import default_timer as timer
from typing import Any, Dict, List

import numpy as np

import torch
import torch.nn.functional as F
from torch.distributed import destroy_process_group
from torch.distributed.elastic.multiprocessing.errors import record
from torch.distributed.tensor.parallel import loss_parallel

from torchtitan.checkpoint import CheckpointManager, IntervalType
from torchtitan.config_manager import JobConfig
from torchtitan.datasets import create_tokenizer, dataloader_fn
from torchtitan.float8_linear import build_fp8_linear
from torchtitan.logging_utils import init_logger, logger
from torchtitan.lr_scheduling import get_lr_scheduler
from torchtitan.metrics import build_gpu_memory_monitor, build_metric_logger
from torchtitan.models import model_name_to_cls, model_name_to_tokenizer, models_config
from torchtitan.parallelisms import models_parallelize_fns, ParallelDims
from torchtitan.profiling import maybe_run_profiler
from torchtitan.utils import (
    Color,
    dist_max,
    dist_mean,
    get_num_flop_per_token,
    get_num_params,
    get_peak_flops,
    init_distributed,
    NoColor,
    set_pg_timeouts,
)


@dataclass
class TrainState:
    step: int = 0
    global_avg_losses: List[float] = field(default_factory=list)
    global_max_losses: List[float] = field(default_factory=list)
    log_steps: List[int] = field(default_factory=list)

    def state_dict(self) -> Dict[str, Any]:
        # Only checkpoint global_avg_losses and global_max_losses per log frequency
        # to avoid sync overhead in every iteration.
        global_avg_losses_bytes = BytesIO()
        torch.save(self.global_avg_losses, global_avg_losses_bytes)
        global_max_losses_bytes = BytesIO()
        torch.save(self.global_max_losses, global_max_losses_bytes)
        log_steps_bytes = BytesIO()
        torch.save(self.log_steps, log_steps_bytes)
        return {
            "step": torch.tensor(self.step, dtype=torch.int32),
            "global_avg_losses": global_avg_losses_bytes,
            "global_max_losses": global_max_losses_bytes,
            "log_steps": log_steps_bytes,
        }

    def load_state_dict(self, state_dict) -> None:
        self.step = state_dict["step"].item()
        state_dict["global_avg_losses"].seek(0)
        self.global_avg_losses = torch.load(
            state_dict["global_avg_losses"], weights_only=False
        )
        state_dict["global_max_losses"].seek(0)
        self.global_max_losses = torch.load(
            state_dict["global_max_losses"], weights_only=False
        )
        state_dict["log_steps"].seek(0)
        self.log_steps = torch.load(state_dict["log_steps"], weights_only=False)


def build_optimizer(model, job_config: JobConfig):
    # build optimizer
    name = job_config.optimizer.name
    lr = job_config.optimizer.lr
    if name == "Adam":
        # TODO: make the optimizer options configurable by toml/cmd args
        optimizer = torch.optim.Adam(
            model.parameters(), lr=lr, betas=(0.9, 0.95), weight_decay=0.1, foreach=True
        )
    elif name == "AdamW":
        optimizer = torch.optim.AdamW(
            model.parameters(), lr=lr, betas=(0.9, 0.95), weight_decay=0.1, foreach=True
        )
    else:
        raise NotImplementedError(f"Optimizer {name} not added.")

    return optimizer


# Enable debug tracing on failure: https://pytorch.org/docs/stable/elastic/errors.html
@record
def main(job_config: JobConfig):
    init_logger()
    logger.info(f"Starting job: {job_config.job.description}")

    # used for colorful printing
    color = Color if job_config.metrics.enable_color_printing else NoColor

    # take control of garbage collection to avoid stragglers
    _gc_freq = job_config.training.gc_freq
    gc.disable()
    gc.collect(1)

    # init world mesh
    world_size = int(os.environ["WORLD_SIZE"])
    parallel_dims = ParallelDims(
        dp=job_config.training.data_parallel_degree,
        tp=job_config.training.tensor_parallel_degree,
        pp=job_config.training.pipeline_parallel_degree,
        world_size=world_size,
        enable_loss_parallel=job_config.training.enable_loss_parallel,
    )
    torch.cuda.set_device(int(os.environ["LOCAL_RANK"]))
    init_distributed(job_config)

    world_mesh = parallel_dims.build_mesh(device_type="cuda")

    model_name = job_config.model.name

    # build tokenizer
    tokenizer_type = model_name_to_tokenizer[model_name]
    tokenizer = create_tokenizer(tokenizer_type, job_config.model.tokenizer_path)

    # build dataloader
    build_dataloader_fn = dataloader_fn[job_config.training.dataset]
    if parallel_dims.dp_enabled:
        dp_mesh = world_mesh["dp"]
        dp_degree = dp_mesh.size()
        dp_rank = dp_mesh.get_local_rank()
    else:
        dp_degree, dp_rank = 1, 0
    data_loader = build_dataloader_fn(
        job_config.training.dataset,
        job_config.training.dataset_path,
        tokenizer,
        job_config.training.batch_size,
        job_config.training.seq_len,
        dp_degree,
        dp_rank,
    )

    # loss_parallel enables dispatching to efficient loss operators
    loss_parallel_ctx = (
        loss_parallel if parallel_dims.loss_parallel_enabled else contextlib.nullcontext
    )

    # loss fn can be shared by pipeline-parallel or non-pp execution
    def loss_fn(pred, labels):
        return F.cross_entropy(pred.flatten(0, 1), labels.flatten(0, 1))

    # build model (using meta init)
    model_cls = model_name_to_cls[model_name]
    model_config = models_config[model_name][job_config.model.flavor]
    model_config.norm_type = job_config.model.norm_type
    model_config.vocab_size = tokenizer.n_words

    with torch.device("meta"):
        logger.info(
            f"Building {model_name} {job_config.model.flavor} with {model_config}"
        )
        model = model_cls.from_model_args(model_config)

    # apply fp8 linear module swap
    if job_config.training.fp8_linear:
        build_fp8_linear(model, job_config)

    # log model size
    model_param_count = get_num_params(model)
    num_flop_per_token = get_num_flop_per_token(
        model_param_count, model_config, job_config.training.seq_len
    )
    logger.info(
        f"{color.blue}Model {model_name} {job_config.model.flavor} "
        f"{color.red}size: {model_param_count:,} total parameters{color.reset}"
    )

    # initialize GPU memory monitor before applying parallelisms to the model
    gpu_memory_monitor = build_gpu_memory_monitor()
    # obtain the peak flops of bf16 type for MFU calculation
    gpu_peak_flops = get_peak_flops(gpu_memory_monitor.device_name)

    # apply PT-D parallelisms and activation checkpointing
    model = models_parallelize_fns[model_name](
        model, world_mesh, parallel_dims, job_config
    )
    # allocate sharded model on GPU and initialize weights via DTensor
    model.to_empty(device="cuda")
    model.init_weights()

    gpu_mem_stats = gpu_memory_monitor.get_peak_stats()
    logger.info(
        f"GPU memory usage for model: "
        f"{gpu_mem_stats.max_reserved_gib:.2f}GiB"
        f"({gpu_mem_stats.max_reserved_pct:.2f}%)"
    )

    # build optimizer after applying parallelisms to the model
    optimizer = build_optimizer(model, job_config)
    scheduler = get_lr_scheduler(optimizer, job_config)

    metric_logger = build_metric_logger(job_config)

    # torch.compile model for improved performance
    if job_config.training.compile:
        if (
            job_config.activation_checkpoint.mode == "selective"
            and job_config.activation_checkpoint.selective_ac_option == "op"
        ):
            torch._dynamo.config._experimental_support_context_fn_in_torch_utils_checkpoint = (
                True
            )
        logger.info("Compiling model with torch.compile")
        model = torch.compile(model)

    train_state = TrainState()

    # train loop
    model.train()

    checkpoint = CheckpointManager(
        model=model,
        optimizer=optimizer,
        states={"train_state": train_state},
        folder=job_config.checkpoint.folder,
        interval_type=(
            IntervalType.SECONDS
            if job_config.checkpoint.interval_type == "seconds"
            else IntervalType.STEPS
        ),
        interval=job_config.checkpoint.interval,
        model_weights_only=job_config.checkpoint.model_weights_only,
        export_dtype=job_config.checkpoint.export_dtype,
    )
    checkpoint.load()

    # plot losses loaded from checkpoint (if any) to TensorBoard
    # NOTE: Loss info after the last log step before checkpoint saving will not be ploted.
    #       This can be avoided by setting checkpoint.interval to be a multiple of metrics.log_freq
    if train_state.step > 0:
        for idx, step in enumerate(train_state.log_steps):
            metrics = {
                "loss_metrics/global_avg_loss": train_state.global_avg_losses[idx],
                "loss_metrics/global_max_loss": train_state.global_max_losses[idx],
            }
            metric_logger.log(metrics, step=step)

    data_iterator = iter(data_loader)

    logger.info(f"Training starts at step {train_state.step + 1}")
    with maybe_run_profiler(job_config) as torch_profiler:
        checkpoint.reset()

        # variables used to keep info for metrics logging
        losses_since_last_log: List[float] = []
        ntokens_since_last_log = 0
        data_loading_times: List[float] = []
        time_last_log = timer()
        gpu_memory_monitor.reset_peak_stats()

        while train_state.step < job_config.training.steps:
            train_state.step += 1
            if train_state.step > 1 and train_state.step % _gc_freq == 0:
                gc.collect(1)

            # get batch
            data_load_start = timer()
            batch = next(data_iterator)
            input_ids, labels = batch
            ntokens_since_last_log += labels.numel()
            data_loading_times.append(timer() - data_load_start)

            input_ids = input_ids.cuda()
            labels = labels.cuda()

            optimizer.zero_grad()

            # forward / backward
            with loss_parallel_ctx():
                pred = model(input_ids)
                loss = loss_fn(pred, labels)
                loss.backward()

            # clip gradients
            torch.nn.utils.clip_grad_norm_(
                model.parameters(), job_config.training.max_norm, foreach=True
            )

            # optimizer step
            optimizer.step()
            scheduler.step()

            losses_since_last_log.append(loss)

            # log metrics
            if (
                train_state.step == 1
                or train_state.step % job_config.metrics.log_freq == 0
            ):
                losses = [loss.item() for loss in losses_since_last_log]
                avg_loss, max_loss = (
                    np.mean(losses),
                    np.max(losses),
                )
                if parallel_dims.dp_enabled:
                    global_avg_loss, global_max_loss = (
                        dist_mean(avg_loss, dp_mesh).item(),
                        dist_max(max_loss, dp_mesh).item(),
                    )
                else:
                    global_avg_loss, global_max_loss = avg_loss, max_loss

                train_state.log_steps.append(train_state.step)
                train_state.global_avg_losses.append(global_avg_loss)
                train_state.global_max_losses.append(global_max_loss)

                time_delta = timer() - time_last_log

                # tokens per second, abbr. as wps by convention
                wps = ntokens_since_last_log / (
                    time_delta * parallel_dims.model_parallel_size
                )
                # model FLOPS utilization
                # For its definition and calculation, please refer to the PaLM paper:
                # https://arxiv.org/abs/2204.02311
                mfu = 100 * num_flop_per_token * wps / gpu_peak_flops

                time_end_to_end = time_delta / job_config.metrics.log_freq
                time_data_loading = np.mean(data_loading_times)
                time_data_loading_pct = 100 * np.sum(data_loading_times) / time_delta

                gpu_mem_stats = gpu_memory_monitor.get_peak_stats()

                metrics = {
                    "loss_metrics/global_avg_loss": global_avg_loss,
                    "loss_metrics/global_max_loss": global_max_loss,
                    "wps": wps,
                    "mfu(%)": mfu,
                    "time_metrics/end_to_end(s)": time_end_to_end,
                    "time_metrics/data_loading(s)": time_data_loading,
                    "time_metrics/data_loading(%)": time_data_loading_pct,
                    "memory/max_active(GiB)": gpu_mem_stats.max_active_gib,
                    "memory/max_active(%)": gpu_mem_stats.max_active_pct,
                    "memory/max_reserved(GiB)": gpu_mem_stats.max_reserved_gib,
                    "memory/max_reserved(%)": gpu_mem_stats.max_reserved_pct,
                    "memory/num_alloc_retries": gpu_mem_stats.num_alloc_retries,
                    "memory/num_ooms": gpu_mem_stats.num_ooms,
                }
                metric_logger.log(metrics, step=train_state.step)

                logger.info(
                    f"{color.cyan}step: {train_state.step:2}  "
                    f"{color.green}loss: {global_avg_loss:7.4f}  "
                    f"{color.yellow}memory: {gpu_mem_stats.max_reserved_gib:5.2f}GiB"
                    f"({gpu_mem_stats.max_reserved_pct:.2f}%)  "
                    f"{color.blue}wps: {round(wps):,}  "
                    f"{color.magenta}mfu: {mfu:.2f}%{color.reset}"
                )

                losses_since_last_log.clear()
                ntokens_since_last_log = 0
                data_loading_times.clear()
                time_last_log = timer()
                gpu_memory_monitor.reset_peak_stats()

            checkpoint.save(
                train_state.step, force=(train_state.step == job_config.training.steps)
            )

            # signals the profiler that the next profiling step has started
            if torch_profiler:
                torch_profiler.step()

            # Reduce timeout after first train step for faster signal (assumes lazy init, compile are finished)
            if train_state.step == 1:
                set_pg_timeouts(
                    timeout=timedelta(seconds=job_config.comm.train_timeout_seconds),
                    world_mesh=world_mesh,
                )

    if torch.distributed.get_rank() == 0:
<<<<<<< HEAD
        logger.info("Sleeping for 1 second for others ranks to complete ")
        time.sleep(2)
=======
        logger.info("Sleeping 1 second for other ranks to complete")
        time.sleep(1)
>>>>>>> 5cd9034e

    metric_logger.close()
    logger.info("Training completed")
    destroy_process_group()


if __name__ == "__main__":
    config = JobConfig()
    config.parse_args()
    main(config)<|MERGE_RESOLUTION|>--- conflicted
+++ resolved
@@ -390,13 +390,8 @@
                 )
 
     if torch.distributed.get_rank() == 0:
-<<<<<<< HEAD
-        logger.info("Sleeping for 1 second for others ranks to complete ")
+        logger.info("Sleeping for 2 seconds for others ranks to complete ")
         time.sleep(2)
-=======
-        logger.info("Sleeping 1 second for other ranks to complete")
-        time.sleep(1)
->>>>>>> 5cd9034e
 
     metric_logger.close()
     logger.info("Training completed")
