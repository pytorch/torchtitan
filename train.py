--- conflicted
+++ resolved
@@ -285,20 +285,14 @@
                     # need to free to before bwd to avoid peaking memory
                     del pred
                     loss.backward()
-<<<<<<< HEAD
                 
                 for m in model_parts:
                     torch.nn.utils.clip_grad_norm_(
                         m.parameters(), job_config.training.max_norm, foreach=True
                     )
-=======
+                    
             if force_finish_train:
                 break
-            for m in model_parts:
-                torch.nn.utils.clip_grad_norm_(
-                    m.parameters(), job_config.training.max_norm, foreach=True
-                )
->>>>>>> 06d280d4
 
             # sync float8 amaxes and scales
             float8_handler.sync_float8_amax_and_scale_history(model_parts)
