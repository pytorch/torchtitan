# Copyright (c) Meta Platforms, Inc. and affiliates.
# All rights reserved.
#
# This source code is licensed under the BSD-style license found in the
# LICENSE file in the root directory of this source tree.

import contextlib
import gc
import os
import time

from dataclasses import dataclass, field
from datetime import timedelta
from io import BytesIO
from timeit import default_timer as timer
from typing import Any, Dict, List

import numpy as np

import torch
import torch.nn.functional as F
from torch.distributed import destroy_process_group
from torch.distributed.checkpoint.stateful import Stateful
from torch.distributed.elastic.multiprocessing.errors import record
from torch.distributed.tensor.parallel import loss_parallel

from torchtitan.checkpoint import CheckpointManager
from torchtitan.config_manager import JobConfig
from torchtitan.datasets import build_hf_data_loader, create_tokenizer
from torchtitan.float8_linear import build_fp8_linear
from torchtitan.logging_utils import init_logger, logger
from torchtitan.lr_scheduling import get_lr_schedulers
from torchtitan.metrics import build_gpu_memory_monitor, build_metric_logger
from torchtitan.models import model_name_to_cls, model_name_to_tokenizer, models_config
from torchtitan.parallelisms import (
    models_parallelize_fns,
    models_pipelining_fns,
    ParallelDims,
)
from torchtitan.parallelisms.pipelining_utils import build_pipeline_schedule
from torchtitan.profiling import maybe_enable_profiling
from torchtitan.utils import (
    Color,
    dist_max,
    dist_mean,
    get_metrics_rank,
    get_num_flop_per_token,
    get_num_params,
    get_peak_flops,
    init_distributed,
    move_to_empty,
    NoColor,
    set_pg_timeouts,
)


@dataclass
class TrainState(Stateful):
    step: int = 0
    global_avg_losses: List[float] = field(default_factory=list)
    global_max_losses: List[float] = field(default_factory=list)
    log_steps: List[int] = field(default_factory=list)

    def state_dict(self) -> Dict[str, Any]:
        # Only checkpoint global_avg_losses and global_max_losses per log frequency
        # to avoid sync overhead in every iteration.
        global_avg_losses_bytes = BytesIO()
        torch.save(self.global_avg_losses, global_avg_losses_bytes)
        global_max_losses_bytes = BytesIO()
        torch.save(self.global_max_losses, global_max_losses_bytes)
        log_steps_bytes = BytesIO()
        torch.save(self.log_steps, log_steps_bytes)
        return {
            "step": torch.tensor(self.step, dtype=torch.int32),
            "global_avg_losses": global_avg_losses_bytes,
            "global_max_losses": global_max_losses_bytes,
            "log_steps": log_steps_bytes,
        }

    def load_state_dict(self, state_dict) -> None:
        self.step = state_dict["step"].item()
        state_dict["global_avg_losses"].seek(0)
        self.global_avg_losses = torch.load(
            state_dict["global_avg_losses"], weights_only=False
        )
        state_dict["global_max_losses"].seek(0)
        self.global_max_losses = torch.load(
            state_dict["global_max_losses"], weights_only=False
        )
        state_dict["log_steps"].seek(0)
        self.log_steps = torch.load(state_dict["log_steps"], weights_only=False)


def build_optimizers(model_parts, job_config: JobConfig):
    """Wrap one optimizer per model part in an OptimizersContainer which provides a single
    step() and zero_grad() method for all the child optimizers.
    """

    def _build_optimizer(model):
        name = job_config.optimizer.name
        lr = job_config.optimizer.lr
        fused = job_config.optimizer.fused

        # Common parameters for both optimizers
        optimizer_kwargs = {
            "lr": lr,
            "betas": (0.9, 0.95),
            "weight_decay": 0.1,
            "fused": fused,
            "foreach": not fused,
        }
        if name == "Adam":
            # TODO: make the optimizer options configurable by toml/cmd args
            optimizer = torch.optim.Adam(model.parameters(), **optimizer_kwargs)
        elif name == "AdamW":
            optimizer = torch.optim.AdamW(model.parameters(), **optimizer_kwargs)
        else:
            raise NotImplementedError(f"Optimizer {name} not added.")

        return optimizer

    class OptimizersContainer:
<<<<<<< HEAD
=======
        """Util for calling step/zero_grad on multiple optimizers needed for virtual pipeline stages"""

>>>>>>> 4ec39e6a
        def __init__(self, optimizers):
            self.optimizers = optimizers

        def step(self):
            for optimizer in self.optimizers:
                optimizer.step()

        def zero_grad(self):
            for optimizer in self.optimizers:
                optimizer.zero_grad()

    return OptimizersContainer([_build_optimizer(model) for model in model_parts])


# Enable debug tracing on failure: https://pytorch.org/docs/stable/elastic/errors.html
@record
def main(job_config: JobConfig):
    init_logger()
    logger.info(f"Starting job: {job_config.job.description}")

    # used for colorful printing
    color = Color if job_config.metrics.enable_color_printing else NoColor

    # take control of garbage collection to avoid stragglers
    _gc_freq = job_config.training.gc_freq
    gc.disable()
    gc.collect(1)

    # init world mesh
    world_size = int(os.environ["WORLD_SIZE"])
    parallel_dims = ParallelDims(
        dp=job_config.training.data_parallel_degree,
        tp=job_config.training.tensor_parallel_degree,
        pp=job_config.experimental.pipeline_parallel_degree,
        world_size=world_size,
        enable_loss_parallel=job_config.training.enable_loss_parallel,
    )
    device = torch.device(f"cuda:{int(os.environ['LOCAL_RANK'])}")
    torch.cuda.set_device(device)
    init_distributed(job_config)

    world_mesh = parallel_dims.build_mesh(device_type="cuda")

    model_name = job_config.model.name

    # build tokenizer
    tokenizer_type = model_name_to_tokenizer[model_name]
    tokenizer = create_tokenizer(tokenizer_type, job_config.model.tokenizer_path)

    # build dataloader
    if parallel_dims.dp_enabled:
        dp_mesh = world_mesh["dp"]
        dp_degree = dp_mesh.size()
        dp_rank = dp_mesh.get_local_rank()
    else:
        dp_degree, dp_rank = 1, 0

    if parallel_dims.pp_enabled:
        pp_mesh = world_mesh["pp"]

    data_loader = build_hf_data_loader(
        job_config.training.dataset,
        job_config.training.dataset_path,
        tokenizer,
        job_config.training.batch_size,
        job_config.training.seq_len,
        dp_degree,
        dp_rank,
    )

    # loss_parallel enables dispatching to efficient loss operators
    loss_parallel_ctx = (
        loss_parallel if parallel_dims.loss_parallel_enabled else contextlib.nullcontext
    )

    # loss fn can be shared by pipeline-parallel or non-pp execution
    def loss_fn(pred, labels):
        return F.cross_entropy(pred.flatten(0, 1), labels.flatten(0, 1))

    # build model (using meta init)
    model_cls = model_name_to_cls[model_name]
    model_config = models_config[model_name][job_config.model.flavor]
    # set the model configs from training inputs:
    # 1. norm type to decide which norm layer to use
    # 2. vocab size from tokenizer
    # 3. max_seq_len base on inputs
    model_config.norm_type = job_config.model.norm_type
    model_config.vocab_size = tokenizer.n_words
    model_config.max_seq_len = job_config.training.seq_len

    with torch.device("meta"):
        logger.info(
            f"Building {model_name} {job_config.model.flavor} with {model_config}"
        )
        whole_model = model_cls.from_model_args(model_config)

    # In 1D/2D cases or PP with simple schedules, model_parts is just one item
    # for PP with looped schedules, each item is one stage-model-chunk
    # we iterate all model_parts for applying SPMD parallelism, compilation, optimizer, and checkpointing
    model_parts = [whole_model]

    # apply fp8 linear module swap
    if job_config.training.fp8_linear:
        build_fp8_linear(model, job_config)

    # log model size
    model_param_count = get_num_params(whole_model)
    num_flop_per_token = get_num_flop_per_token(
        get_num_params(whole_model, exclude_embedding=True),
        model_config,
        job_config.training.seq_len,
    )
    logger.info(
        f"{color.blue}Model {model_name} {job_config.model.flavor} "
        f"{color.red}size: {model_param_count:,} total parameters{color.reset}"
    )

    # initialize GPU memory monitor before applying parallelisms to the model
    gpu_memory_monitor = build_gpu_memory_monitor()
    # obtain the peak flops of bf16 type for MFU calculation
    gpu_peak_flops = get_peak_flops(gpu_memory_monitor.device_name)

    if parallel_dims.pp_enabled:
        stages, model_parts = models_pipelining_fns[model_name](
            whole_model, world_mesh, parallel_dims, job_config, device, model_config
        )

    # apply PT-D DP/TP parallelisms and activation checkpointing
    model_parts = models_parallelize_fns[model_name](
        model_parts, world_mesh, parallel_dims, job_config
    )

    init_device = "cpu" if job_config.checkpoint.create_seed_checkpoint else "cuda"
    move_to_empty(model_parts, device=init_device)

    if parallel_dims.pp_enabled:
        pp_schedule = build_pipeline_schedule(
            job_config, parallel_dims, stages, loss_fn
        )
    else:
        # If PP is enabled, we can't rely on init_weights, because some layers are missing.
        # In the future, we may make init_weights handle missing layers, but also have to consider RNG seed propagation.

        # allocate sharded model on GPU and initialize weights via DTensor
        whole_model.init_weights()

    gpu_mem_stats = gpu_memory_monitor.get_peak_stats()
    logger.info(
        f"GPU memory usage for model: "
        f"{gpu_mem_stats.max_reserved_gib:.2f}GiB"
        f"({gpu_mem_stats.max_reserved_pct:.2f}%)"
    )

    # build optimizer after applying parallelisms to the model
    optimizers = build_optimizers(model_parts, job_config)
    lr_schedulers = get_lr_schedulers(optimizers.optimizers, job_config)

    metric_logger = build_metric_logger(
        job_config, metrics_log_rank=get_metrics_rank(world_mesh, parallel_dims)
    )

    train_state = TrainState()

    # train loop
    for model in model_parts:
        model.train()

    checkpoint = CheckpointManager(
        model_parts=model_parts,
        optimizers=optimizers.optimizers,
        lr_schedulers=lr_schedulers.schedulers,
        dataloader=data_loader,
        states={"train_state": train_state},
        job_config=job_config,
    )

    if job_config.checkpoint.create_seed_checkpoint:
        assert (
            world_size == 1
        ), "Must create seed-checkpoint using one gpu, to disable sharding"
        checkpoint.save(curr_step=0, force=True)
        logger.info("Created seed checkpoint")
        return

    checkpoint_loaded = checkpoint.load()

    if parallel_dims.pp_enabled and not checkpoint_loaded:
        raise RuntimeError(
            "Pipeline Parallelism requires meta-initialization and loading seed checkpoint. "
            "Please run `./create_seed_checkpoint.sh` and rerun training with `--checkpoint.enable_checkpoint`"
        )

    # plot losses loaded from checkpoint (if any) to TensorBoard
    # NOTE: Loss info after the last log step before checkpoint saving will not be ploted.
    #       This can be avoided by setting checkpoint.interval to be a multiple of metrics.log_freq
    if train_state.step > 0:
        for idx, step in enumerate(train_state.log_steps):
            metrics = {
                "loss_metrics/global_avg_loss": train_state.global_avg_losses[idx],
                "loss_metrics/global_max_loss": train_state.global_max_losses[idx],
            }
            metric_logger.log(metrics, step=step)

    data_iterator = iter(data_loader)

    logger.info(f"Training starts at step {train_state.step + 1}")
    with maybe_enable_profiling(
        job_config, global_step=train_state.step
    ) as torch_profiler:
        checkpoint.reset()

        # variables used to keep info for metrics logging
        losses_since_last_log: List[float] = []
        ntokens_since_last_log = 0
        data_loading_times: List[float] = []
        time_last_log = timer()
        gpu_memory_monitor.reset_peak_stats()

        while train_state.step < job_config.training.steps:
            train_state.step += 1
            if train_state.step > 1 and train_state.step % _gc_freq == 0:
                gc.collect(1)

            # get batch
            data_load_start = timer()
            batch = next(data_iterator)
            input_ids, labels = batch
            ntokens_since_last_log += labels.numel()
            data_loading_times.append(timer() - data_load_start)

            input_ids = input_ids.cuda()
            labels = labels.cuda()
            optimizers.zero_grad()

            if parallel_dims.pp_enabled:
                # pipeline parallel forward / backward inside step() call
                is_last_stage = pp_mesh.get_local_rank() == pp_mesh.size() - 1

                with loss_parallel_ctx():
                    if pp_mesh.get_local_rank() == 0:
                        pp_schedule.step(input_ids)
                    elif is_last_stage:
                        losses = []
                        pp_schedule.step(target=labels, losses=losses)
                    else:
                        pp_schedule.step()

                # accumulate losses across pipeline microbatches
                loss = (
                    torch.mean(torch.stack(losses))
                    if is_last_stage
                    else torch.Tensor([-1.0])
                )
            else:
                # Non-PP forward / backward
                with loss_parallel_ctx():
                    pred = model(input_ids)
                    loss = loss_fn(pred, labels)
                    # pred.shape=(bs, seq_len, vocab_size)
                    # need to free to before bwd to avoid peaking memory
                    del pred
                    loss.backward()

            # clip gradients
            for model in model_parts:
                torch.nn.utils.clip_grad_norm_(
                    model.parameters(), job_config.training.max_norm, foreach=True
                )

            # optimizer step
            checkpoint.wait_for_staging()
            optimizers.step()
            lr_schedulers.step()

            losses_since_last_log.append(loss)

            # log metrics
            if (
                train_state.step == 1
                or train_state.step % job_config.metrics.log_freq == 0
            ):
                losses = [loss.item() for loss in losses_since_last_log]
                avg_loss, max_loss = (
                    np.mean(losses),
                    np.max(losses),
                )
                if parallel_dims.dp_enabled:
                    global_avg_loss, global_max_loss = (
                        dist_mean(avg_loss, dp_mesh).item(),
                        dist_max(max_loss, dp_mesh).item(),
                    )
                else:
                    global_avg_loss, global_max_loss = avg_loss, max_loss

                train_state.log_steps.append(train_state.step)
                train_state.global_avg_losses.append(global_avg_loss)
                train_state.global_max_losses.append(global_max_loss)

                time_delta = timer() - time_last_log

                # tokens per second, abbr. as wps by convention
                wps = ntokens_since_last_log / (
                    time_delta * parallel_dims.model_parallel_size
                )
                # model FLOPS utilization
                # For its definition and calculation, please refer to the PaLM paper:
                # https://arxiv.org/abs/2204.02311
                mfu = 100 * num_flop_per_token * wps / gpu_peak_flops

                time_end_to_end = time_delta / job_config.metrics.log_freq
                time_data_loading = np.mean(data_loading_times)
                time_data_loading_pct = 100 * np.sum(data_loading_times) / time_delta

                gpu_mem_stats = gpu_memory_monitor.get_peak_stats()

                metrics = {
                    "loss_metrics/global_avg_loss": global_avg_loss,
                    "loss_metrics/global_max_loss": global_max_loss,
                    "wps": wps,
                    "mfu(%)": mfu,
                    "time_metrics/end_to_end(s)": time_end_to_end,
                    "time_metrics/data_loading(s)": time_data_loading,
                    "time_metrics/data_loading(%)": time_data_loading_pct,
                    "memory/max_active(GiB)": gpu_mem_stats.max_active_gib,
                    "memory/max_active(%)": gpu_mem_stats.max_active_pct,
                    "memory/max_reserved(GiB)": gpu_mem_stats.max_reserved_gib,
                    "memory/max_reserved(%)": gpu_mem_stats.max_reserved_pct,
                    "memory/num_alloc_retries": gpu_mem_stats.num_alloc_retries,
                    "memory/num_ooms": gpu_mem_stats.num_ooms,
                }
                metric_logger.log(metrics, step=train_state.step)

                logger.info(
                    f"{color.cyan}step: {train_state.step:2}  "
                    f"{color.green}loss: {global_avg_loss:7.4f}  "
                    f"{color.yellow}memory: {gpu_mem_stats.max_reserved_gib:5.2f}GiB"
                    f"({gpu_mem_stats.max_reserved_pct:.2f}%)  "
                    f"{color.blue}wps: {round(wps):,}  "
                    f"{color.magenta}mfu: {mfu:.2f}%{color.reset}"
                )

                losses_since_last_log.clear()
                ntokens_since_last_log = 0
                data_loading_times.clear()
                time_last_log = timer()
                gpu_memory_monitor.reset_peak_stats()

            checkpoint.save(
                train_state.step, force=(train_state.step == job_config.training.steps)
            )

            # signals the profiler that the next profiling step has started
            if torch_profiler:
                torch_profiler.step()

            # Reduce timeout after first train step for faster signal (assumes lazy init, compile are finished)
            if train_state.step == 1:
                set_pg_timeouts(
                    timeout=timedelta(seconds=job_config.comm.train_timeout_seconds),
                    world_mesh=world_mesh,
                )

    if torch.distributed.get_rank() == 0:
        logger.info("Sleeping 2 seconds for other ranks to complete")
        time.sleep(2)

    metric_logger.close()
    logger.info("Training completed")


if __name__ == "__main__":
    config = JobConfig()
    config.parse_args()
    main(config)
    destroy_process_group()<|MERGE_RESOLUTION|>--- conflicted
+++ resolved
@@ -120,11 +120,8 @@
         return optimizer
 
     class OptimizersContainer:
-<<<<<<< HEAD
-=======
         """Util for calling step/zero_grad on multiple optimizers needed for virtual pipeline stages"""
 
->>>>>>> 4ec39e6a
         def __init__(self, optimizers):
             self.optimizers = optimizers
 
