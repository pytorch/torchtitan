--- conflicted
+++ resolved
@@ -126,11 +126,7 @@
 
     # log model size
     model_param_count = get_num_params(model)
-<<<<<<< HEAD
-    rank0_log(
-        f"Model {model_name} {job_config.model.flavor} size: {model_param_count:,} total parameters"
-    )
-=======
+
     if _is_local_logging:
         rank0_log(
             f"{Color.blue}Model {model_name} {job_config.model.flavor} {Color.red}size: {model_param_count:,}"
@@ -140,7 +136,6 @@
         rank0_log(
             f"{model_name} {job_config.model.flavor} size: {model_param_count:,} total parameters"
         )
->>>>>>> 96d1cb17
 
     gpu_metrics = GPUMemoryMonitor("cuda")
     rank0_log(f"GPU memory usage: {gpu_metrics}")
