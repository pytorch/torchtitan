# Copyright (c) Meta Platforms, Inc. and affiliates.
# All rights reserved.
#
# This source code is licensed under the BSD-style license found in the
# LICENSE file in the root directory of this source tree.

import contextlib
import gc
import os
import time

from dataclasses import dataclass, field
from datetime import timedelta
from io import BytesIO
from timeit import default_timer as timer
from typing import Any, Dict, List

import numpy as np

import torch
import torch.nn.functional as F
from torch.distributed import destroy_process_group
from torch.distributed.checkpoint.stateful import Stateful
from torch.distributed.elastic.multiprocessing.errors import record
from torch.distributed.tensor.parallel import loss_parallel

from torchtitan.checkpoint import CheckpointManager
from torchtitan.config_manager import JobConfig
from torchtitan.datasets import build_hf_data_loader, create_tokenizer
from torchtitan.float8_linear import build_fp8_linear
from torchtitan.logging_utils import init_logger, logger
from torchtitan.lr_scheduling import get_lr_schedulers
from torchtitan.metrics import build_gpu_memory_monitor, build_metric_logger
from torchtitan.models import model_name_to_cls, model_name_to_tokenizer, models_config
from torchtitan.parallelisms import (
    models_parallelize_fns,
    models_pipelining_fns,
    ParallelDims,
)
from torchtitan.parallelisms.pipelining_utils import build_pipeline_schedule
from torchtitan.profiling import maybe_enable_profiling
from torchtitan.utils import (
    Color,
    dist_max,
    dist_mean,
    get_metrics_rank,
    get_num_flop_per_token,
    get_num_params,
    get_peak_flops,
    init_distributed,
    NoColor,
    set_pg_timeouts,
)


@dataclass
class TrainState(Stateful):
    step: int = 0
    global_avg_losses: List[float] = field(default_factory=list)
    global_max_losses: List[float] = field(default_factory=list)
    log_steps: List[int] = field(default_factory=list)

    def state_dict(self) -> Dict[str, Any]:
        # Only checkpoint global_avg_losses and global_max_losses per log frequency
        # to avoid sync overhead in every iteration.
        global_avg_losses_bytes = BytesIO()
        torch.save(self.global_avg_losses, global_avg_losses_bytes)
        global_max_losses_bytes = BytesIO()
        torch.save(self.global_max_losses, global_max_losses_bytes)
        log_steps_bytes = BytesIO()
        torch.save(self.log_steps, log_steps_bytes)
        return {
            "step": torch.tensor(self.step, dtype=torch.int32),
            "global_avg_losses": global_avg_losses_bytes,
            "global_max_losses": global_max_losses_bytes,
            "log_steps": log_steps_bytes,
        }

    def load_state_dict(self, state_dict) -> None:
        self.step = state_dict["step"].item()
        state_dict["global_avg_losses"].seek(0)
        self.global_avg_losses = torch.load(
            state_dict["global_avg_losses"], weights_only=False
        )
        state_dict["global_max_losses"].seek(0)
        self.global_max_losses = torch.load(
            state_dict["global_max_losses"], weights_only=False
        )
        state_dict["log_steps"].seek(0)
        self.log_steps = torch.load(state_dict["log_steps"], weights_only=False)


def build_optimizers(model_parts, job_config: JobConfig):
    """Wrap one optimizer per model part in an OptimizersContainer which provides a single
    step() and zero_grad() method for all the child optimizers.
    """

    def _build_optimizer(model):
        name = job_config.optimizer.name
        lr = job_config.optimizer.lr
        fused = job_config.optimizer.fused

        # Common parameters for both optimizers
        optimizer_kwargs = {
            "lr": lr,
            "betas": (0.9, 0.95),
            "weight_decay": 0.1,
            "fused": fused,
            "foreach": not fused,
        }
        if name == "Adam":
            # TODO: make the optimizer options configurable by toml/cmd args
            optimizer = torch.optim.Adam(model.parameters(), **optimizer_kwargs)
        elif name == "AdamW":
            optimizer = torch.optim.AdamW(model.parameters(), **optimizer_kwargs)
        else:
            raise NotImplementedError(f"Optimizer {name} not added.")

        return optimizer

    class OptimizersContainer:
        """Util for calling step/zero_grad on multiple optimizers needed for virtual pipeline stages"""

        def __init__(self, optimizers):
            self.optimizers = optimizers

        def step(self):
            for optimizer in self.optimizers:
                optimizer.step()

        def zero_grad(self):
            for optimizer in self.optimizers:
                optimizer.zero_grad()

    return OptimizersContainer([_build_optimizer(model) for model in model_parts])


# Enable debug tracing on failure: https://pytorch.org/docs/stable/elastic/errors.html
@record
def main(job_config: JobConfig):
    init_logger()
    logger.info(f"Starting job: {job_config.job.description}")

    # used for colorful printing
    color = Color if job_config.metrics.enable_color_printing else NoColor

    # take control of garbage collection to avoid stragglers
    _gc_freq = job_config.training.gc_freq
    gc.disable()
    gc.collect(1)

    # init distributed
    world_size = int(os.environ["WORLD_SIZE"])
    parallel_dims = ParallelDims(
        dp=job_config.training.data_parallel_degree,
        tp=job_config.training.tensor_parallel_degree,
        pp=job_config.experimental.pipeline_parallel_degree,
        world_size=world_size,
        enable_loss_parallel=job_config.training.enable_loss_parallel,
    )
    device = torch.device(f"cuda:{int(os.environ['LOCAL_RANK'])}")
    torch.cuda.set_device(device)
    init_distributed(job_config)

    # build meshes
    world_mesh = parallel_dims.build_mesh(device_type="cuda")
    if parallel_dims.dp_enabled:
        dp_mesh = world_mesh["dp"]
        dp_degree = dp_mesh.size()
        dp_rank = dp_mesh.get_local_rank()
    else:
        dp_degree, dp_rank = 1, 0

    if parallel_dims.pp_enabled:
        pp_mesh = world_mesh["pp"]

    model_name = job_config.model.name

    # build tokenizer
    tokenizer_type = model_name_to_tokenizer[model_name]
    tokenizer = create_tokenizer(tokenizer_type, job_config.model.tokenizer_path)

    # build dataloader
    data_loader = build_hf_data_loader(
        job_config.training.dataset,
        job_config.training.dataset_path,
        tokenizer,
        job_config.training.batch_size,
        job_config.training.seq_len,
        dp_degree,
        dp_rank,
    )

    # loss_parallel enables dispatching to efficient loss operators
    loss_parallel_ctx = (
        loss_parallel if parallel_dims.loss_parallel_enabled else contextlib.nullcontext
    )

    # loss fn can be shared by pipeline-parallel or non-pp execution
    def loss_fn(pred, labels):
        return F.cross_entropy(pred.flatten(0, 1), labels.flatten(0, 1))

    # build model (using meta init)
    model_cls = model_name_to_cls[model_name]
    model_config = models_config[model_name][job_config.model.flavor]
    # set the model configs from training inputs:
    # 1. norm type to decide which norm layer to use
    # 2. vocab size from tokenizer
    # 3. max_seq_len base on inputs
    model_config.norm_type = job_config.model.norm_type
    model_config.vocab_size = tokenizer.n_words
    model_config.max_seq_len = job_config.training.seq_len

    logger.info(f"Building {model_name} {job_config.model.flavor} with {model_config}")
    with torch.device("meta"):
<<<<<<< HEAD
        logger.info(
            f"Building {model_name} {job_config.model.flavor} with {model_config}"
        )
        whole_model = model_cls.from_model_args(model_config)
=======
        model = model_cls.from_model_args(model_config)
>>>>>>> 1b986c5f

    # apply fp8 linear module swap
    if job_config.training.fp8_linear:
        build_fp8_linear(model, job_config)

    # log model size
    model_param_count = get_num_params(whole_model)
    num_flop_per_token = get_num_flop_per_token(
        get_num_params(whole_model, exclude_embedding=True),
        model_config,
        job_config.training.seq_len,
    )
    logger.info(
        f"{color.blue}Model {model_name} {job_config.model.flavor} "
        f"{color.red}size: {model_param_count:,} total parameters{color.reset}"
    )

    # initialize GPU memory monitor before applying parallelisms to the model
    gpu_memory_monitor = build_gpu_memory_monitor()
    # obtain the peak flops of bf16 type for MFU calculation
    gpu_peak_flops = get_peak_flops(gpu_memory_monitor.device_name)

    if parallel_dims.pp_enabled:
        stages, model_parts = models_pipelining_fns[model_name](
            whole_model, world_mesh, parallel_dims, job_config, device, model_config
        )

    # In 1D/2D cases or PP with simple schedules, model_parts is just one item
    # for PP with looped schedules, each item is one stage-model-chunk
    # we iterate all model_parts for applying SPMD parallelism, compilation, optimizer, and checkpointing
    model_parts = [whole_model]

    # apply PT-D DP/TP parallelisms and activation checkpointing
    model_parts = [
        models_parallelize_fns[model_name](m, world_mesh, parallel_dims, job_config)
        for m in model_parts
    ]

    init_device = "cpu" if job_config.checkpoint.create_seed_checkpoint else "cuda"
    for model in model_parts:
        model.to_empty(device=init_device)

    if parallel_dims.pp_enabled:
        pp_schedule = build_pipeline_schedule(
            job_config, parallel_dims, stages, loss_fn
        )
    else:
        # If PP is enabled, we can't rely on init_weights, because some layers are missing.
        # In the future, we may make init_weights handle missing layers, but also have to consider RNG seed propagation.
        # allocate sharded model on GPU and initialize weights via DTensor
        whole_model.init_weights()

    gpu_mem_stats = gpu_memory_monitor.get_peak_stats()
    logger.info(
        f"GPU memory usage for model: "
        f"{gpu_mem_stats.max_reserved_gib:.2f}GiB"
        f"({gpu_mem_stats.max_reserved_pct:.2f}%)"
    )

    # build optimizer after applying parallelisms to the model
<<<<<<< HEAD
    optimizers = build_optimizers(model_parts, job_config)
    lr_schedulers = get_lr_schedulers(optimizers.optimizers, job_config)
=======
    optimizer = build_optimizer(model, job_config)
    lr_scheduler = get_lr_scheduler(optimizer, job_config)
>>>>>>> 1b986c5f

    metric_logger = build_metric_logger(
        job_config, metrics_log_rank=get_metrics_rank(world_mesh, parallel_dims)
    )

    train_state = TrainState()

<<<<<<< HEAD
    # train loop
    for model in model_parts:
        model.train()
=======
    model.train()
>>>>>>> 1b986c5f

    # load initial checkpoint
    checkpoint = CheckpointManager(
<<<<<<< HEAD
        model_parts=model_parts,
        optimizers=optimizers.optimizers,
        lr_schedulers=lr_schedulers.schedulers,
=======
        model=model,
        optimizer=optimizer,
        lr_scheduler=lr_scheduler,
>>>>>>> 1b986c5f
        dataloader=data_loader,
        states={"train_state": train_state},
        job_config=job_config,
    )

    if job_config.checkpoint.create_seed_checkpoint:
        assert (
            world_size == 1
        ), "Must create seed-checkpoint using one gpu, to disable sharding"
        checkpoint.save(curr_step=0, force=True)
        logger.info("Created seed checkpoint")
        return

    checkpoint_loaded = checkpoint.load()

    if parallel_dims.pp_enabled and not checkpoint_loaded:
        raise RuntimeError(
            "Pipeline Parallelism requires meta-initialization and loading seed checkpoint. "
            "Please run `./create_seed_checkpoint.sh` and rerun training with `--checkpoint.enable_checkpoint`"
        )

    # plot losses loaded from checkpoint (if any) to TensorBoard
    # NOTE: Loss info after the last log step before checkpoint saving will not be ploted.
    #       This can be avoided by setting checkpoint.interval to be a multiple of metrics.log_freq
    if train_state.step > 0:
        for idx, step in enumerate(train_state.log_steps):
            metrics = {
                "loss_metrics/global_avg_loss": train_state.global_avg_losses[idx],
                "loss_metrics/global_max_loss": train_state.global_max_losses[idx],
            }
            metric_logger.log(metrics, step=step)

    data_iterator = iter(data_loader)

    checkpoint.reset()

    # variables used to keep info for metrics logging
    losses_since_last_log: List[float] = []
    ntokens_since_last_log = 0
    data_loading_times: List[float] = []
    time_last_log = timer()
    gpu_memory_monitor.reset_peak_stats()

    # train loop
    logger.info(f"Training starts at step {train_state.step + 1}")
    with maybe_enable_profiling(
        job_config, global_step=train_state.step
    ) as torch_profiler:
        while train_state.step < job_config.training.steps:
            train_state.step += 1
            if train_state.step > 1 and train_state.step % _gc_freq == 0:
                gc.collect(1)

            # get batch
            data_load_start = timer()
            batch = next(data_iterator)
            input_ids, labels = batch
            ntokens_since_last_log += labels.numel()
            data_loading_times.append(timer() - data_load_start)

            input_ids = input_ids.cuda()
            labels = labels.cuda()
            optimizers.zero_grad()

            if parallel_dims.pp_enabled:
                # pipeline parallel forward / backward inside step() call
                is_last_stage = pp_mesh.get_local_rank() == pp_mesh.size() - 1

                with loss_parallel_ctx():
                    if pp_mesh.get_local_rank() == 0:
                        pp_schedule.step(input_ids)
                    elif is_last_stage:
                        losses = []
                        pp_schedule.step(target=labels, losses=losses)
                    else:
                        pp_schedule.step()

                # accumulate losses across pipeline microbatches
                loss = (
                    torch.mean(torch.stack(losses))
                    if is_last_stage
                    else torch.Tensor([-1.0])
                )
            else:
                # Non-PP forward / backward
                with loss_parallel_ctx():
                    pred = model(input_ids)
                    loss = loss_fn(pred, labels)
                    # pred.shape=(bs, seq_len, vocab_size)
                    # need to free to before bwd to avoid peaking memory
                    del pred
                    loss.backward()

            # clip gradients
            for model in model_parts:
                torch.nn.utils.clip_grad_norm_(
                    model.parameters(), job_config.training.max_norm, foreach=True
                )

            # optimizer step
            checkpoint.wait_for_staging()
<<<<<<< HEAD
            optimizers.step()
            lr_schedulers.step()
=======
            optimizer.step()
            lr_scheduler.step()
>>>>>>> 1b986c5f

            losses_since_last_log.append(loss)

            # log metrics
            if (
                train_state.step == 1
                or train_state.step % job_config.metrics.log_freq == 0
            ):
                losses = [loss.item() for loss in losses_since_last_log]
                avg_loss, max_loss = (
                    np.mean(losses),
                    np.max(losses),
                )
                if parallel_dims.dp_enabled:
                    global_avg_loss, global_max_loss = (
                        dist_mean(avg_loss, dp_mesh).item(),
                        dist_max(max_loss, dp_mesh).item(),
                    )
                else:
                    global_avg_loss, global_max_loss = avg_loss, max_loss

                train_state.log_steps.append(train_state.step)
                train_state.global_avg_losses.append(global_avg_loss)
                train_state.global_max_losses.append(global_max_loss)

                time_delta = timer() - time_last_log

                # tokens per second, abbr. as wps by convention
                wps = ntokens_since_last_log / (
                    time_delta * parallel_dims.model_parallel_size
                )
                # model FLOPS utilization
                # For its definition and calculation, please refer to the PaLM paper:
                # https://arxiv.org/abs/2204.02311
                mfu = 100 * num_flop_per_token * wps / gpu_peak_flops

                time_end_to_end = time_delta / job_config.metrics.log_freq
                time_data_loading = np.mean(data_loading_times)
                time_data_loading_pct = 100 * np.sum(data_loading_times) / time_delta

                gpu_mem_stats = gpu_memory_monitor.get_peak_stats()

                metrics = {
                    "loss_metrics/global_avg_loss": global_avg_loss,
                    "loss_metrics/global_max_loss": global_max_loss,
                    "wps": wps,
                    "mfu(%)": mfu,
                    "time_metrics/end_to_end(s)": time_end_to_end,
                    "time_metrics/data_loading(s)": time_data_loading,
                    "time_metrics/data_loading(%)": time_data_loading_pct,
                    "memory/max_active(GiB)": gpu_mem_stats.max_active_gib,
                    "memory/max_active(%)": gpu_mem_stats.max_active_pct,
                    "memory/max_reserved(GiB)": gpu_mem_stats.max_reserved_gib,
                    "memory/max_reserved(%)": gpu_mem_stats.max_reserved_pct,
                    "memory/num_alloc_retries": gpu_mem_stats.num_alloc_retries,
                    "memory/num_ooms": gpu_mem_stats.num_ooms,
                }
                metric_logger.log(metrics, step=train_state.step)

                logger.info(
                    f"{color.cyan}step: {train_state.step:2}  "
                    f"{color.green}loss: {global_avg_loss:7.4f}  "
                    f"{color.yellow}memory: {gpu_mem_stats.max_reserved_gib:5.2f}GiB"
                    f"({gpu_mem_stats.max_reserved_pct:.2f}%)  "
                    f"{color.blue}wps: {round(wps):,}  "
                    f"{color.magenta}mfu: {mfu:.2f}%{color.reset}"
                )

                losses_since_last_log.clear()
                ntokens_since_last_log = 0
                data_loading_times.clear()
                time_last_log = timer()
                gpu_memory_monitor.reset_peak_stats()

            checkpoint.save(
                train_state.step, force=(train_state.step == job_config.training.steps)
            )

            # signals the profiler that the next profiling step has started
            if torch_profiler:
                torch_profiler.step()

            # Reduce timeout after first train step for faster signal (assumes lazy init, compile are finished)
            if train_state.step == 1:
                set_pg_timeouts(
                    timeout=timedelta(seconds=job_config.comm.train_timeout_seconds),
                    world_mesh=world_mesh,
                )

    if torch.distributed.get_rank() == 0:
        logger.info("Sleeping 2 seconds for other ranks to complete")
        time.sleep(2)

    metric_logger.close()
    logger.info("Training completed")


if __name__ == "__main__":
    config = JobConfig()
    config.parse_args()
    main(config)
    destroy_process_group()<|MERGE_RESOLUTION|>--- conflicted
+++ resolved
@@ -213,14 +213,7 @@
 
     logger.info(f"Building {model_name} {job_config.model.flavor} with {model_config}")
     with torch.device("meta"):
-<<<<<<< HEAD
-        logger.info(
-            f"Building {model_name} {job_config.model.flavor} with {model_config}"
-        )
         whole_model = model_cls.from_model_args(model_config)
-=======
-        model = model_cls.from_model_args(model_config)
->>>>>>> 1b986c5f
 
     # apply fp8 linear module swap
     if job_config.training.fp8_linear:
@@ -247,11 +240,11 @@
         stages, model_parts = models_pipelining_fns[model_name](
             whole_model, world_mesh, parallel_dims, job_config, device, model_config
         )
-
-    # In 1D/2D cases or PP with simple schedules, model_parts is just one item
-    # for PP with looped schedules, each item is one stage-model-chunk
-    # we iterate all model_parts for applying SPMD parallelism, compilation, optimizer, and checkpointing
-    model_parts = [whole_model]
+    else:
+        # In 1D/2D cases or PP with simple schedules, model_parts is just one item
+        # for PP with looped schedules, each item is one stage-model-chunk
+        # we iterate all model_parts for applying SPMD parallelism, compilation, optimizer, and checkpointing
+        model_parts = [whole_model]
 
     # apply PT-D DP/TP parallelisms and activation checkpointing
     model_parts = [
@@ -281,13 +274,8 @@
     )
 
     # build optimizer after applying parallelisms to the model
-<<<<<<< HEAD
     optimizers = build_optimizers(model_parts, job_config)
     lr_schedulers = get_lr_schedulers(optimizers.optimizers, job_config)
-=======
-    optimizer = build_optimizer(model, job_config)
-    lr_scheduler = get_lr_scheduler(optimizer, job_config)
->>>>>>> 1b986c5f
 
     metric_logger = build_metric_logger(
         job_config, metrics_log_rank=get_metrics_rank(world_mesh, parallel_dims)
@@ -295,25 +283,15 @@
 
     train_state = TrainState()
 
-<<<<<<< HEAD
     # train loop
     for model in model_parts:
         model.train()
-=======
-    model.train()
->>>>>>> 1b986c5f
 
     # load initial checkpoint
     checkpoint = CheckpointManager(
-<<<<<<< HEAD
         model_parts=model_parts,
         optimizers=optimizers.optimizers,
         lr_schedulers=lr_schedulers.schedulers,
-=======
-        model=model,
-        optimizer=optimizer,
-        lr_scheduler=lr_scheduler,
->>>>>>> 1b986c5f
         dataloader=data_loader,
         states={"train_state": train_state},
         job_config=job_config,
@@ -415,13 +393,8 @@
 
             # optimizer step
             checkpoint.wait_for_staging()
-<<<<<<< HEAD
             optimizers.step()
             lr_schedulers.step()
-=======
-            optimizer.step()
-            lr_scheduler.step()
->>>>>>> 1b986c5f
 
             losses_since_last_log.append(loss)
 
