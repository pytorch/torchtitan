--- conflicted
+++ resolved
@@ -13,17 +13,8 @@
 from torch.distributed.fsdp.sharded_grad_scaler import ShardedGradScaler
 
 # torchtrain related
-<<<<<<< HEAD
-from torchtrain.datasets import (
-    create_tokenizer,
-    dataloader_fn,
-)
-from torchtrain.models import models_config, model_name_to_cls, model_name_to_tokenizer
-from torchtrain.parallelisms import ParallelDims, models_parallelize_fns
-=======
 from torchtrain.datasets import create_tokenizer, dataloader_fn
 from torchtrain.logging_utils import init_logger, rank0_log
->>>>>>> bfa5db11
 from torchtrain.lr_scheduling import get_lr_scheduler
 
 from torchtrain.models import model_name_to_cls, model_name_to_tokenizer, models_config
@@ -67,16 +58,10 @@
     init_logger()
     # init world mesh
     world_size = int(os.environ["WORLD_SIZE"])
-<<<<<<< HEAD
-    parallel_dims = ParallelDims(dp=args.dp_degree, sp=args.sp_degree, pp=args.pp_degree, world_size=world_size)
-    world_mesh = parallel_dims.build_mesh(device_type="cuda")
-
-=======
     parallel_dims = ParallelDims(
         dp=args.dp_degree, sp=args.sp_degree, pp=args.pp_degree, world_size=world_size
     )
     world_mesh = parallel_dims.build_mesh(device_type="cuda")
->>>>>>> bfa5db11
 
     model_name = args.model
     # build tokenizer
@@ -106,16 +91,7 @@
     model = model_cls.from_model_args(model_config)
 
     # apply PTD parallelisms + AC
-<<<<<<< HEAD
-    model = models_parallelize_fns[model_name](
-        model,
-        world_mesh,
-        parallel_dims,
-        args
-    )
-=======
     model = models_parallelize_fns[model_name](model, world_mesh, parallel_dims, args)
->>>>>>> bfa5db11
 
     # to use FSDP-customized gradient scaler and gradient clipping solutions
     assert isinstance(model, FSDP)
