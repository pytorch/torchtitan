--- conflicted
+++ resolved
@@ -11,10 +11,11 @@
 
 import torch
 from torch.distributed.elastic.multiprocessing.errors import record
-<<<<<<< HEAD
 from torch.fx import GraphModule
-=======
->>>>>>> 81c74c7d
+import torch.nn.functional as F
+from torch.distributed.fsdp import FullyShardedDataParallel as FSDP
+from torch.distributed.fsdp.sharded_grad_scaler import ShardedGradScaler
+from torch.distributed.elastic.multiprocessing.errors import record
 
 from torchtitan import utils
 from torchtitan.checkpoint import CheckpointManager, TrainState
@@ -27,10 +28,7 @@
 from torchtitan.optimizer import build_lr_schedulers, build_optimizers
 from torchtitan.parallelisms import (
     models_parallelize_fns,
-<<<<<<< HEAD
-=======
     models_pipelining_fns,
->>>>>>> 81c74c7d
     ParallelDims,
 )
 from torchtitan.profiling import maybe_enable_memory_snapshot, maybe_enable_profiling
@@ -67,11 +65,6 @@
     world_size = int(os.environ["WORLD_SIZE"])
     parallel_dims = ParallelDims(
         dp=job_config.training.data_parallel_degree,
-<<<<<<< HEAD
-=======
-        tp=job_config.training.tensor_parallel_degree,
-        pp=job_config.experimental.pipeline_parallel_degree,
->>>>>>> 81c74c7d
         world_size=world_size,
         enable_loss_parallel=job_config.training.enable_loss_parallel,
         dp_type=job_config.training.data_parallel_type,
@@ -91,13 +84,9 @@
     else:
         dp_degree, dp_rank = 1, 0
 
-<<<<<<< HEAD
-=======
-    if parallel_dims.pp_enabled:
-        pp_mesh = world_mesh["pp"]
->>>>>>> 81c74c7d
 
     model_name = job_config.model.name
+    world_mesh = parallel_dims.build_mesh(device_type="cuda")
 
     # build tokenizer
     tokenizer_type = model_name_to_tokenizer[model_name]
@@ -153,7 +142,6 @@
         )
 
     # apply parallelisms and initialization
-<<<<<<< HEAD
     # apply PT-D Tensor Parallel, activation checkpointing, torch.compile, Data Parallel
     models_parallelize_fns[model_name](model, world_mesh, parallel_dims, job_config)
 
@@ -192,62 +180,6 @@
         job_config=job_config,
     )
 
-=======
-    if parallel_dims.pp_enabled:
-        # apply PT-D Pipeline Parallel
-        pp_schedule, model_parts = models_pipelining_fns[model_name](
-            model, pp_mesh, parallel_dims, job_config, device, model_config, loss_fn
-        )
-
-        pp_split_mode = job_config.experimental.pipeline_parallel_split_mode
-
-        # For PP with looped schedules, each item in model_parts is one stage-model-chunk.
-        # We need to iterate through model_parts to apply SPMD parallelisms, compilation,
-        # optimizer, and checkpointing
-        for m in model_parts:
-            # apply SPMD-style PT-D techniques
-            models_parallelize_fns[model_name](m, world_mesh, parallel_dims, job_config)
-            m.to_empty(device="cuda")
-            # skip traced modules since we do not define init_weights in the traced module
-            if pp_split_mode == "manual":
-                m.init_weights()
-            m.train()
-    else:
-        # apply PT-D Tensor Parallel, activation checkpointing, torch.compile, Data Parallel
-        models_parallelize_fns[model_name](model, world_mesh, parallel_dims, job_config)
-
-        # move sharded model to CPU/GPU and initialize weights via DTensor
-        init_device = "cpu" if job_config.checkpoint.create_seed_checkpoint else "cuda"
-        model.to_empty(device=init_device)
-        model.init_weights()
-        model.train()
-
-        model_parts = [model]
-
-    gpu_mem_stats = gpu_memory_monitor.get_peak_stats()
-    logger.info(
-        f"GPU memory usage for model: "
-        f"{gpu_mem_stats.max_reserved_gib:.2f}GiB"
-        f"({gpu_mem_stats.max_reserved_pct:.2f}%)"
-    )
-
-    # build optimizer after applying parallelisms to the model
-    optimizers = build_optimizers(model_parts, job_config)
-    lr_schedulers = build_lr_schedulers(optimizers.optimizers, job_config)
-
-    train_state = TrainState()
-
-    # load initial checkpoint
-    checkpoint = CheckpointManager(
-        dataloader=data_loader,
-        model_parts=model_parts,
-        optimizers=optimizers.optimizers,
-        lr_schedulers=lr_schedulers.schedulers,
-        states={"train_state": train_state},
-        job_config=job_config,
-    )
-
->>>>>>> 81c74c7d
     if job_config.checkpoint.create_seed_checkpoint:
         assert (
             world_size == 1
@@ -255,9 +187,9 @@
         checkpoint.save(curr_step=0, force=True)
         logger.info("Created seed checkpoint")
         return
-<<<<<<< HEAD
 
     checkpoint_loaded = checkpoint.load()
+
 
     metric_logger = build_metric_logger(job_config, parallel_dims)
 
@@ -297,61 +229,6 @@
         f"total steps {job_config.training.steps} "
         f"(warmup {job_config.training.warmup_steps})"
     )
-=======
-
-    checkpoint_loaded = checkpoint.load()
-
-    if parallel_dims.pp_enabled and not checkpoint_loaded:
-        if pp_split_mode == "tracer":
-            raise RuntimeError(
-                "Pipeline parallelism with tracer mode is not supported without a seed checkpoint."
-            )
-
-        # TODO: fix this by allowing each rank to set their own seed
-        logger.warning(
-            "Pipeline Parallelism is being used without a seed checkpoint. "
-            "All the substages will be initialized with random weights with same RNG state which can affect convergence."
-        )
-
-    metric_logger = build_metric_logger(job_config, parallel_dims)
-
-    # plot losses loaded from checkpoint (if any) to TensorBoard
-    # NOTE: Loss info after the last log step before checkpoint saving will not be ploted.
-    #       This can be avoided by setting checkpoint.interval to be a multiple of metrics.log_freq
-    if train_state.step > 0:
-        for idx, step in enumerate(train_state.log_steps):
-            metrics = {
-                "loss_metrics/global_avg_loss": train_state.global_avg_losses[idx],
-                "loss_metrics/global_max_loss": train_state.global_max_losses[idx],
-            }
-            metric_logger.log(metrics, step=step)
-
-    data_iterator = iter(data_loader)
-
-    train_context = get_train_context(
-        parallel_dims.loss_parallel_enabled,
-        job_config.experimental.enable_compiled_autograd,
-    )
-
-    # variables used to keep info for metrics logging
-    losses_since_last_log = []
-    ntokens_since_last_log = 0
-    data_loading_times = []
-    time_last_log = time.perf_counter()
-    gpu_memory_monitor.reset_peak_stats()
-
-    checkpoint.reset()
-
-    # train loop
-    logger.info(
-        f"Training starts at step {train_state.step + 1}, "
-        f"with local batch size {job_config.training.batch_size}, "
-        f"global batch size {job_config.training.batch_size * dp_degree}, "
-        f"sequence length {job_config.training.seq_len}, "
-        f"total steps {job_config.training.steps} "
-        f"(warmup {job_config.training.warmup_steps})"
-    )
->>>>>>> 81c74c7d
     with maybe_enable_profiling(
         job_config, global_step=train_state.step
     ) as torch_profiler, maybe_enable_memory_snapshot(
@@ -371,8 +248,6 @@
             input_ids = input_ids.cuda()
             labels = labels.cuda()
             optimizers.zero_grad()
-
-<<<<<<< HEAD
             with train_context():
                 pred = model(input_ids)
                 loss = loss_fn(pred, labels)
@@ -380,38 +255,6 @@
                 # need to free to before bwd to avoid peaking memory
                 del pred
                 loss.backward()
-=======
-            if parallel_dims.pp_enabled:
-                # Pipeline Parallel forward / backward inside step() call
-                is_last_stage = pp_mesh.get_local_rank() == pp_mesh.size() - 1
-
-                with train_context():
-                    if pp_mesh.get_local_rank() == 0:
-                        pp_schedule.step(input_ids)
-                    elif is_last_stage:
-                        losses = []
-                        pp_schedule.step(target=labels, losses=losses)
-                    else:
-                        pp_schedule.step()
-
-                # accumulate losses across pipeline microbatches
-                loss = (
-                    torch.mean(torch.stack(losses))
-                    if is_last_stage
-                    else torch.Tensor([-1.0])
-                )
-            else:
-                # Non-PP forward / backward
-                with train_context():
-                    pred = model(input_ids)
-                    loss = loss_fn(pred, labels)
-                    # pred.shape=(bs, seq_len, vocab_size)
-                    # need to free to before bwd to avoid peaking memory
-                    del pred
-                    loss.backward()
->>>>>>> 81c74c7d
-
-            # clip gradients
             for m in model_parts:
                 torch.nn.utils.clip_grad_norm_(
                     m.parameters(), job_config.training.max_norm, foreach=True
