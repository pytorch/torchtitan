# Copyright (c) Meta Platforms, Inc. and affiliates.
# All rights reserved.
#
# This source code is licensed under the BSD-style license found in the
# LICENSE file in the root directory of this source tree.

import contextlib
import gc
import os
import time

from dataclasses import dataclass, field
from datetime import timedelta
from io import BytesIO
from timeit import default_timer as timer
from typing import Any, Dict, List

import numpy as np

import torch
import torch.nn.functional as F
from torch.distributed import destroy_process_group
from torch.distributed.checkpoint.stateful import Stateful
from torch.distributed.elastic.multiprocessing.errors import record
from torch.distributed.tensor.parallel import loss_parallel

from torchtitan.checkpoint import CheckpointManager
from torchtitan.config_manager import JobConfig
from torchtitan.datasets import build_hf_data_loader, create_tokenizer
from torchtitan.float8_linear import build_fp8_linear
from torchtitan.logging_utils import init_logger, logger
from torchtitan.lr_scheduling import get_lr_schedulers
from torchtitan.metrics import build_gpu_memory_monitor, build_metric_logger
from torchtitan.models import model_name_to_cls, model_name_to_tokenizer, models_config
from torchtitan.parallelisms import (
    models_parallelize_fns,
    models_pipelining_fns,
    ParallelDims,
)
from torchtitan.parallelisms.pipelining_utils import build_pipeline_schedule
from torchtitan.profiling import maybe_enable_profiling
from torchtitan.utils import (
    Color,
    dist_max,
    dist_mean,
    get_metrics_rank,
    get_num_flop_per_token,
    get_num_params,
    get_peak_flops,
    init_distributed,
    move_to_empty,
    NoColor,
    set_pg_timeouts,
)


@dataclass
class TrainState(Stateful):
    step: int = 0
    global_avg_losses: List[float] = field(default_factory=list)
    global_max_losses: List[float] = field(default_factory=list)
    log_steps: List[int] = field(default_factory=list)

    def state_dict(self) -> Dict[str, Any]:
        # Only checkpoint global_avg_losses and global_max_losses per log frequency
        # to avoid sync overhead in every iteration.
        global_avg_losses_bytes = BytesIO()
        torch.save(self.global_avg_losses, global_avg_losses_bytes)
        global_max_losses_bytes = BytesIO()
        torch.save(self.global_max_losses, global_max_losses_bytes)
        log_steps_bytes = BytesIO()
        torch.save(self.log_steps, log_steps_bytes)
        return {
            "step": torch.tensor(self.step, dtype=torch.int32),
            "global_avg_losses": global_avg_losses_bytes,
            "global_max_losses": global_max_losses_bytes,
            "log_steps": log_steps_bytes,
        }

    def load_state_dict(self, state_dict) -> None:
        self.step = state_dict["step"].item()
        state_dict["global_avg_losses"].seek(0)
        self.global_avg_losses = torch.load(
            state_dict["global_avg_losses"], weights_only=False
        )
        state_dict["global_max_losses"].seek(0)
        self.global_max_losses = torch.load(
            state_dict["global_max_losses"], weights_only=False
        )
        state_dict["log_steps"].seek(0)
        self.log_steps = torch.load(state_dict["log_steps"], weights_only=False)


<<<<<<< HEAD
def build_optimizers(model_parts, job_config: JobConfig):
    def _build_optimizer(model):
        name = job_config.optimizer.name
        lr = job_config.optimizer.lr
        if name == "Adam":
            # TODO: make the optimizer options configurable by toml/cmd args
            optimizer = torch.optim.Adam(
                model.parameters(),
                lr=lr,
                betas=(0.9, 0.95),
                weight_decay=0.1,
                foreach=True,
            )
        elif name == "AdamW":
            optimizer = torch.optim.AdamW(
                model.parameters(),
                lr=lr,
                betas=(0.9, 0.95),
                weight_decay=0.1,
                foreach=True,
            )
        else:
            raise NotImplementedError(f"Optimizer {name} not added.")

        return optimizer

    class OptimizersContainer:
        def __init__(self, optimizers):
            self.optimizers = optimizers
=======
def build_optimizer(model, job_config: JobConfig):
    # build optimizer
    name = job_config.optimizer.name
    lr = job_config.optimizer.lr
    fused = job_config.optimizer.fused

    # Common parameters for both optimizers
    optimizer_kwargs = {
        "lr": lr,
        "betas": (0.9, 0.95),
        "weight_decay": 0.1,
        "fused": fused,
        "foreach": not fused,
    }
    if name == "Adam":
        # TODO: make the optimizer options configurable by toml/cmd args
        optimizer = torch.optim.Adam(model.parameters(), **optimizer_kwargs)
    elif name == "AdamW":
        optimizer = torch.optim.AdamW(model.parameters(), **optimizer_kwargs)
    else:
        raise NotImplementedError(f"Optimizer {name} not added.")
>>>>>>> fad774e6

        def step(self):
            for optimizer in self.optimizers:
                optimizer.step()

        def zero_grad(self):
            for optimizer in self.optimizers:
                optimizer.zero_grad()

    return OptimizersContainer([_build_optimizer(model) for model in model_parts])


# Enable debug tracing on failure: https://pytorch.org/docs/stable/elastic/errors.html
@record
def main(job_config: JobConfig):
    init_logger()
    logger.info(f"Starting job: {job_config.job.description}")

    # used for colorful printing
    color = Color if job_config.metrics.enable_color_printing else NoColor

    # take control of garbage collection to avoid stragglers
    _gc_freq = job_config.training.gc_freq
    gc.disable()
    gc.collect(1)

    # init world mesh
    world_size = int(os.environ["WORLD_SIZE"])
    parallel_dims = ParallelDims(
        dp=job_config.training.data_parallel_degree,
        tp=job_config.training.tensor_parallel_degree,
        pp=job_config.experimental.pipeline_parallel_degree,
        world_size=world_size,
        enable_loss_parallel=job_config.training.enable_loss_parallel,
    )
    device = torch.device(f"cuda:{int(os.environ['LOCAL_RANK'])}")
    torch.cuda.set_device(device)
    init_distributed(job_config)

    world_mesh = parallel_dims.build_mesh(device_type="cuda")

    model_name = job_config.model.name

    # build tokenizer
    tokenizer_type = model_name_to_tokenizer[model_name]
    tokenizer = create_tokenizer(tokenizer_type, job_config.model.tokenizer_path)

    # build dataloader
    if parallel_dims.dp_enabled:
        dp_mesh = world_mesh["dp"]
        dp_degree = dp_mesh.size()
        dp_rank = dp_mesh.get_local_rank()
    else:
        dp_degree, dp_rank = 1, 0

    if parallel_dims.pp_enabled:
        pp_mesh = world_mesh["pp"]

    data_loader = build_hf_data_loader(
        job_config.training.dataset,
        job_config.training.dataset_path,
        tokenizer,
        job_config.training.batch_size,
        job_config.training.seq_len,
        dp_degree,
        dp_rank,
    )

    # loss_parallel enables dispatching to efficient loss operators
    loss_parallel_ctx = (
        loss_parallel if parallel_dims.loss_parallel_enabled else contextlib.nullcontext
    )

    # loss fn can be shared by pipeline-parallel or non-pp execution
    def loss_fn(pred, labels):
        return F.cross_entropy(pred.flatten(0, 1), labels.flatten(0, 1))

    # build model (using meta init)
    model_cls = model_name_to_cls[model_name]
    model_config = models_config[model_name][job_config.model.flavor]
    # set the model configs from training inputs:
    # 1. norm type to decide which norm layer to use
    # 2. vocab size from tokenizer
    # 3. max_seq_len base on inputs
    model_config.norm_type = job_config.model.norm_type
    model_config.vocab_size = tokenizer.n_words
    model_config.max_seq_len = job_config.training.seq_len

    with torch.device("meta"):
        logger.info(
            f"Building {model_name} {job_config.model.flavor} with {model_config}"
        )
        whole_model = model_cls.from_model_args(model_config)

    # In 1D/2D cases or PP with simple schedules, model_parts is just one item
    # for PP with looped schedules, each item is one stage-model-chunk
    # we iterate all model_parts for applying SPMD parallelism, compilation, optimizer, and checkpointing
    model_parts = [whole_model]

    # apply fp8 linear module swap
    if job_config.training.fp8_linear:
        build_fp8_linear(model, job_config)

    # log model size
    model_param_count = get_num_params(whole_model)
    num_flop_per_token = get_num_flop_per_token(
        get_num_params(whole_model, exclude_embedding=True),
        model_config,
        job_config.training.seq_len,
    )
    logger.info(
        f"{color.blue}Model {model_name} {job_config.model.flavor} "
        f"{color.red}size: {model_param_count:,} total parameters{color.reset}"
    )

    # initialize GPU memory monitor before applying parallelisms to the model
    gpu_memory_monitor = build_gpu_memory_monitor()
    # obtain the peak flops of bf16 type for MFU calculation
    gpu_peak_flops = get_peak_flops(gpu_memory_monitor.device_name)

    if parallel_dims.pp_enabled:
        stages, model_parts = models_pipelining_fns[model_name](
            whole_model, world_mesh, parallel_dims, job_config, device, model_config
        )

    # apply PT-D DP/TP parallelisms and activation checkpointing
    model_parts = models_parallelize_fns[model_name](
        model_parts, world_mesh, parallel_dims, job_config
    )

    init_device = "cpu" if job_config.checkpoint.create_seed_checkpoint else "cuda"
    move_to_empty(model_parts, device=init_device)

    if parallel_dims.pp_enabled:
        pp_schedule = build_pipeline_schedule(
            job_config, parallel_dims, stages, loss_fn
        )
    else:
        # If PP is enabled, we can't rely on init_weights, because some layers are missing.
        # In the future, we may make init_weights handle missing layers, but also have to consider RNG seed propagation.

        # allocate sharded model on GPU and initialize weights via DTensor
        whole_model.init_weights()

    gpu_mem_stats = gpu_memory_monitor.get_peak_stats()
    logger.info(
        f"GPU memory usage for model: "
        f"{gpu_mem_stats.max_reserved_gib:.2f}GiB"
        f"({gpu_mem_stats.max_reserved_pct:.2f}%)"
    )

    # build optimizer after applying parallelisms to the model
    optimizers = build_optimizers(model_parts, job_config)
    lr_schedulers = get_lr_schedulers(optimizers.optimizers, job_config)

    metric_logger = build_metric_logger(
        job_config, metrics_log_rank=get_metrics_rank(world_mesh, parallel_dims)
    )

    train_state = TrainState()

    # train loop
    model.train()

    checkpoint = CheckpointManager(
        model_partss=model_parts,
        optimizers=optimizers.optimizers,
        lr_schedulers=lr_schedulers.schedulers,
        dataloader=data_loader,
        states={"train_state": train_state},
        job_config=job_config,
    )

    if job_config.checkpoint.create_seed_checkpoint:
        assert (
            world_size == 1
        ), "Must create seed-checkpoint using one gpu, to disable sharding"
        checkpoint.save(curr_step=0, force=True)
        logger.info("Created seed checkpoint")
        return

    checkpoint_loaded = checkpoint.load()

    if parallel_dims.pp_enabled and not checkpoint_loaded:
        raise RuntimeError(
            "Pipeline Parallelism requires meta-initialization and loading seed checkpoint. "
            "Please run `./create_seed_checkpoint.sh` and rerun training with `--checkpoint.enable_checkpoint`"
        )

    # plot losses loaded from checkpoint (if any) to TensorBoard
    # NOTE: Loss info after the last log step before checkpoint saving will not be ploted.
    #       This can be avoided by setting checkpoint.interval to be a multiple of metrics.log_freq
    if train_state.step > 0:
        for idx, step in enumerate(train_state.log_steps):
            metrics = {
                "loss_metrics/global_avg_loss": train_state.global_avg_losses[idx],
                "loss_metrics/global_max_loss": train_state.global_max_losses[idx],
            }
            metric_logger.log(metrics, step=step)

    data_iterator = iter(data_loader)

    logger.info(f"Training starts at step {train_state.step + 1}")
    with maybe_enable_profiling(
        job_config, global_step=train_state.step
    ) as torch_profiler:
        checkpoint.reset()

        # variables used to keep info for metrics logging
        losses_since_last_log: List[float] = []
        ntokens_since_last_log = 0
        data_loading_times: List[float] = []
        time_last_log = timer()
        gpu_memory_monitor.reset_peak_stats()

        while train_state.step < job_config.training.steps:
            train_state.step += 1
            if train_state.step > 1 and train_state.step % _gc_freq == 0:
                gc.collect(1)

            # get batch
            data_load_start = timer()
            batch = next(data_iterator)
            input_ids, labels = batch
            ntokens_since_last_log += labels.numel()
            data_loading_times.append(timer() - data_load_start)

            input_ids = input_ids.cuda()
            labels = labels.cuda()
            optimizers.zero_grad()

            if parallel_dims.pp_enabled:
                # pipeline parallel forward / backward inside step() call
                is_last_stage = pp_mesh.get_local_rank() == pp_mesh.size() - 1

                with loss_parallel_ctx():
                    if pp_mesh.get_local_rank() == 0:
                        pp_schedule.step(input_ids)
                    elif is_last_stage:
                        losses = []
                        pp_schedule.step(target=labels, losses=losses)
                    else:
                        pp_schedule.step()

                # accumulate losses across pipeline microbatches
                loss = (
                    torch.mean(torch.stack(losses))
                    if is_last_stage
                    else torch.Tensor([-1.0])
                )
            else:
                # Non-PP forward / backward
                with loss_parallel_ctx():
                    pred = model(input_ids)
                    loss = loss_fn(pred, labels)
                    loss.backward()

            # clip gradients
            for model in model_parts:
                torch.nn.utils.clip_grad_norm_(
                    model.parameters(), job_config.training.max_norm, foreach=True
                )

            # optimizer step
            checkpoint.wait_for_staging()
            optimizers.step()
            lr_schedulers.step()

            losses_since_last_log.append(loss)

            # log metrics
            if (
                train_state.step == 1
                or train_state.step % job_config.metrics.log_freq == 0
            ):
                losses = [loss.item() for loss in losses_since_last_log]
                avg_loss, max_loss = (
                    np.mean(losses),
                    np.max(losses),
                )
                if parallel_dims.dp_enabled:
                    global_avg_loss, global_max_loss = (
                        dist_mean(avg_loss, dp_mesh).item(),
                        dist_max(max_loss, dp_mesh).item(),
                    )
                else:
                    global_avg_loss, global_max_loss = avg_loss, max_loss

                train_state.log_steps.append(train_state.step)
                train_state.global_avg_losses.append(global_avg_loss)
                train_state.global_max_losses.append(global_max_loss)

                time_delta = timer() - time_last_log

                # tokens per second, abbr. as wps by convention
                wps = ntokens_since_last_log / (
                    time_delta * parallel_dims.model_parallel_size
                )
                # model FLOPS utilization
                # For its definition and calculation, please refer to the PaLM paper:
                # https://arxiv.org/abs/2204.02311
                mfu = 100 * num_flop_per_token * wps / gpu_peak_flops

                time_end_to_end = time_delta / job_config.metrics.log_freq
                time_data_loading = np.mean(data_loading_times)
                time_data_loading_pct = 100 * np.sum(data_loading_times) / time_delta

                gpu_mem_stats = gpu_memory_monitor.get_peak_stats()

                metrics = {
                    "loss_metrics/global_avg_loss": global_avg_loss,
                    "loss_metrics/global_max_loss": global_max_loss,
                    "wps": wps,
                    "mfu(%)": mfu,
                    "time_metrics/end_to_end(s)": time_end_to_end,
                    "time_metrics/data_loading(s)": time_data_loading,
                    "time_metrics/data_loading(%)": time_data_loading_pct,
                    "memory/max_active(GiB)": gpu_mem_stats.max_active_gib,
                    "memory/max_active(%)": gpu_mem_stats.max_active_pct,
                    "memory/max_reserved(GiB)": gpu_mem_stats.max_reserved_gib,
                    "memory/max_reserved(%)": gpu_mem_stats.max_reserved_pct,
                    "memory/num_alloc_retries": gpu_mem_stats.num_alloc_retries,
                    "memory/num_ooms": gpu_mem_stats.num_ooms,
                }
                metric_logger.log(metrics, step=train_state.step)

                logger.info(
                    f"{color.cyan}step: {train_state.step:2}  "
                    f"{color.green}loss: {global_avg_loss:7.4f}  "
                    f"{color.yellow}memory: {gpu_mem_stats.max_reserved_gib:5.2f}GiB"
                    f"({gpu_mem_stats.max_reserved_pct:.2f}%)  "
                    f"{color.blue}wps: {round(wps):,}  "
                    f"{color.magenta}mfu: {mfu:.2f}%{color.reset}"
                )

                losses_since_last_log.clear()
                ntokens_since_last_log = 0
                data_loading_times.clear()
                time_last_log = timer()
                gpu_memory_monitor.reset_peak_stats()

            checkpoint.save(
                train_state.step, force=(train_state.step == job_config.training.steps)
            )

            # signals the profiler that the next profiling step has started
            if torch_profiler:
                torch_profiler.step()

            # Reduce timeout after first train step for faster signal (assumes lazy init, compile are finished)
            if train_state.step == 1:
                set_pg_timeouts(
                    timeout=timedelta(seconds=job_config.comm.train_timeout_seconds),
                    world_mesh=world_mesh,
                )

    if torch.distributed.get_rank() == 0:
        logger.info("Sleeping 2 seconds for other ranks to complete")
        time.sleep(2)

    metric_logger.close()
    logger.info("Training completed")


if __name__ == "__main__":
    config = JobConfig()
    config.parse_args()
    main(config)
    destroy_process_group()<|MERGE_RESOLUTION|>--- conflicted
+++ resolved
@@ -91,28 +91,28 @@
         self.log_steps = torch.load(state_dict["log_steps"], weights_only=False)
 
 
-<<<<<<< HEAD
 def build_optimizers(model_parts, job_config: JobConfig):
+    """Wrap one optimizer per model part in an OptimizersContainer which provides a single 
+    step() and zero_grad() method for all the child optimizers.
+    """
     def _build_optimizer(model):
         name = job_config.optimizer.name
         lr = job_config.optimizer.lr
+        fused = job_config.optimizer.fused
+
+        # Common parameters for both optimizers
+        optimizer_kwargs = {
+            "lr": lr,
+            "betas": (0.9, 0.95),
+            "weight_decay": 0.1,
+            "fused": fused,
+            "foreach": not fused,
+        }        
         if name == "Adam":
             # TODO: make the optimizer options configurable by toml/cmd args
-            optimizer = torch.optim.Adam(
-                model.parameters(),
-                lr=lr,
-                betas=(0.9, 0.95),
-                weight_decay=0.1,
-                foreach=True,
-            )
+            optimizer = torch.optim.Adam(model.parameters(), **optimizer_kwargs)
         elif name == "AdamW":
-            optimizer = torch.optim.AdamW(
-                model.parameters(),
-                lr=lr,
-                betas=(0.9, 0.95),
-                weight_decay=0.1,
-                foreach=True,
-            )
+            optimizer = torch.optim.AdamW(model.parameters(), **optimizer_kwargs)
         else:
             raise NotImplementedError(f"Optimizer {name} not added.")
 
@@ -121,29 +121,6 @@
     class OptimizersContainer:
         def __init__(self, optimizers):
             self.optimizers = optimizers
-=======
-def build_optimizer(model, job_config: JobConfig):
-    # build optimizer
-    name = job_config.optimizer.name
-    lr = job_config.optimizer.lr
-    fused = job_config.optimizer.fused
-
-    # Common parameters for both optimizers
-    optimizer_kwargs = {
-        "lr": lr,
-        "betas": (0.9, 0.95),
-        "weight_decay": 0.1,
-        "fused": fused,
-        "foreach": not fused,
-    }
-    if name == "Adam":
-        # TODO: make the optimizer options configurable by toml/cmd args
-        optimizer = torch.optim.Adam(model.parameters(), **optimizer_kwargs)
-    elif name == "AdamW":
-        optimizer = torch.optim.AdamW(model.parameters(), **optimizer_kwargs)
-    else:
-        raise NotImplementedError(f"Optimizer {name} not added.")
->>>>>>> fad774e6
 
         def step(self):
             for optimizer in self.optimizers:
