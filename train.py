--- conflicted
+++ resolved
@@ -103,13 +103,10 @@
         job_config.training.seq_len,
         dp_degree,
         dp_rank,
-<<<<<<< HEAD
-        representation_type
-=======
+        representation_type,
         pin_memory = job_config.dataloader.pin_memory,
         num_workers = job_config.dataloader.num_workers,
         special_mode = job_config.dataloader.special_mode,
->>>>>>> 7eb6c33d
     )
 
     # build model (using meta init)
