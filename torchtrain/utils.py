--- conflicted
+++ resolved
@@ -23,29 +23,6 @@
     return funcol.all_reduce(tensor, reduceOp=c10d.ReduceOp.AVG.name, group=mesh)
 
 
-<<<<<<< HEAD
-def get_num_params(model: torch.nn.Module, only_trainable: bool = False) -> int:
-    """
-    Get the total model params
-    Args : only_trainable: whether to only count trainable params
-    """
-    param_list = list(model.parameters())
-    if only_trainable:
-        param_list = [p for p in param_list if p.requires_grad]
-    # unique_params = {p.data_ptr(): p for p in param_list}.values()
-    return sum(p.numel() for p in param_list)
-
-
-def get_num_flop_per_token(num_params: int, model_config, seq_len) -> int:
-    l, h, q, t = (
-        model_config.n_layers,
-        model_config.n_heads,
-        model_config.dim // model_config.n_heads,
-        seq_len,
-    )
-    flop_per_token = 6 * num_params + 12 * l * h * q * t
-    return flop_per_token
-=======
 def _warn_overwrite_env(env, val):
     if env in os.environ:
         logger.warning(
@@ -109,7 +86,46 @@
     torch.distributed.init_process_group(
         "nccl", timeout=timedelta(seconds=job_config.comm.init_timeout_seconds)
     )
->>>>>>> d0706ae5
+
+
+def get_num_params(model: torch.nn.Module, only_trainable: bool = False) -> int:
+    """
+    Get the total model params
+    Args : only_trainable: whether to only count trainable params
+    """
+    param_list = list(model.parameters())
+    if only_trainable:
+        param_list = [p for p in param_list if p.requires_grad]
+    # unique_params = {p.data_ptr(): p for p in param_list}.values()
+    return sum(p.numel() for p in param_list)
+
+
+def get_num_flop_per_token(num_params: int, model_config, seq_len) -> int:
+    l, h, q, t = (
+        model_config.n_layers,
+        model_config.n_heads,
+        model_config.dim // model_config.n_heads,
+        seq_len,
+    )
+    flop_per_token = 6 * num_params + 12 * l * h * q * t
+    return flop_per_token
+
+
+# hardcoded BF16 type peak flops for NVIDIA A100 and H100 GPU
+def get_peak_flops(device_name: str) -> int:
+    if "A100" in device_name:
+        return 312e12
+    elif "H100" in device_name:
+        # data from https://www.nvidia.com/en-us/data-center/h100/
+        # NOTE: Specifications are one-half lower without sparsity.
+        if "NVL" in device_name:
+            return 1979e12
+        elif "PCIe" in device_name:
+            return 756e12
+        else:  # for SXM and other variants
+            return 989e12
+    else:  # for other GPU types, assume A100
+        return 312e12
 
 
 @dataclass
