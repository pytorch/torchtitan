--- conflicted
+++ resolved
@@ -232,17 +232,5 @@
         if ac_mode in ("full", "selective"):
             logger.info(f"Applied {ac_mode} activation checkpointing to the model")
         logger.info("Applied FSDP to the model")
-<<<<<<< HEAD
-    else:
-        meta_to_real_init_fn(model)
-        model.cuda()
-
-    # TODO(whc) - proposal: remove this call, and assert that we always load a checkpoint
-    # we have now moved from meta to device,
-    # reset parameters for proper initialization
-    model.reset_parameters()
-    logger.info("Model fully initialized via reset_parameters")
-=======
->>>>>>> f08668ac
 
     return model