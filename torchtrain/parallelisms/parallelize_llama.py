--- conflicted
+++ resolved
@@ -211,11 +211,8 @@
             # When torch.compile is active, it requires us to set use_orig_params=True
             "use_orig_params": True,
             "device_mesh": dp_mesh,
-<<<<<<< HEAD
             # "cpu_offload": torch.distributed.fsdp.CPUOffload(offload_params=True)
-=======
             "param_init_fn": meta_to_real_init_fn,
->>>>>>> 7791d8c3
         }
 
         with enable_wrap(wrapper_cls=FSDP, **fsdp_config):
