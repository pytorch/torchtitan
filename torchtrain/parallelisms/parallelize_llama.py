--- conflicted
+++ resolved
@@ -211,19 +211,11 @@
 
         with enable_wrap(wrapper_cls=FSDP, **fsdp_config):
             for layer_id, transformer_block in enumerate(model.layers):
-<<<<<<< HEAD
-
-                # apply AC to each layer
-                transformer_block = checkpoint_wrapper(transformer_block, job_config)
-=======
-                # before wrapping with FSDP, we need to make sure the layer is on GPU
-                transformer_block = transformer_block.cuda()
 
                 # apply selective AC
                 transformer_block = checkpoint_wrapper(
                     transformer_block, job_config.training.enable_selective_ac
                 )
->>>>>>> 117acf63
 
                 # Wraps each layer with FSDP
                 model.layers[layer_id] = wrap(transformer_block)
