--- conflicted
+++ resolved
@@ -1,10 +1,6 @@
-<<<<<<< HEAD
-import os
-=======
 # Copyright (c) Meta Platforms, Inc. and affiliates.
 # This software may be used and distributed according to the terms of the Llama 2 Community License Agreement.
 
->>>>>>> bfa5db11
 import logging
 from dataclasses import dataclass
 
@@ -37,26 +33,16 @@
         assert dp >= 1, dp
         assert sp >= 1, sp
         assert pp >= 1, pp
-<<<<<<< HEAD
-        assert dp * sp * pp == self.world_size, (
-            f"Invalid parallel dims: dp({dp}) * sp({sp}) * pp({pp}) != WORLD_SIZE({self.world_size})"
-        )
-=======
         assert (
             dp * sp * pp == self.world_size
         ), f"Invalid parallel dims: dp({dp}) * sp({sp}) * pp({pp}) != WORLD_SIZE({self.world_size})"
->>>>>>> bfa5db11
 
     def build_mesh(self, device_type):
         dims = []
         names = []
-<<<<<<< HEAD
-        for d, name in zip([self.dp, self.sp, self.pp], ["dp", "sp", "pp"]):
-=======
         for d, name in zip(
             [self.dp, self.sp, self.pp], ["dp", "sp", "pp"], strict=True
         ):
->>>>>>> bfa5db11
             if d > 1:
                 dims.append(d)
                 names.append(name)
