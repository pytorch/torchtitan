<<<<<<< HEAD
datasets
=======
torch >= 2.2.0.dev
datasets >= 2.19.0
>>>>>>> 01b94f91
tomli >= 1.1.0 ; python_version < "3.11"
tensorboard
sentencepiece
tiktoken
blobfile<|MERGE_RESOLUTION|>--- conflicted
+++ resolved
@@ -1,9 +1,4 @@
-<<<<<<< HEAD
-datasets
-=======
-torch >= 2.2.0.dev
 datasets >= 2.19.0
->>>>>>> 01b94f91
 tomli >= 1.1.0 ; python_version < "3.11"
 tensorboard
 sentencepiece
