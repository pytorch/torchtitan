--- conflicted
+++ resolved
@@ -39,9 +39,6 @@
 dataset = "alpaca"
 
 [checkpoint]
-<<<<<<< HEAD
-=======
 interval = 500
->>>>>>> 5e729a04
 interval_type = "steps"
 folder = ""