--- conflicted
+++ resolved
@@ -15,14 +15,6 @@
 enable_tensorboard = true
 save_tb_folder = "tb"
 
-<<<<<<< HEAD
-[checkpoint]
-interval = 10
-interval_type = "steps"
-folder = "ckpt"
-
-=======
->>>>>>> 059a2ca8
 [model]
 name = "llama"
 flavor = "debugmodel"
@@ -47,9 +39,9 @@
 dataset = "alpaca"   # supported datasets = alpaca (52K), minipile (1M), c4 (177M)
 
 [checkpoint]
-interval = 500
+interval = 10
 interval_type = "steps"
-folder = ""
+folder = "ckpt"
 
 [activation_checkpoint]
 mode = 'selective'  # ['none', 'full', 'selective']
