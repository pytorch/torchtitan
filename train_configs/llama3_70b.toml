--- conflicted
+++ resolved
@@ -36,7 +36,6 @@
 compile = false
 dataset = "c4"
 
-<<<<<<< HEAD
 [dataset]
 use_experimental_dataloader = false
 data_logical_shards = 768
@@ -48,10 +47,9 @@
 dataset_path = "./torchtitan/datasets/experimental/llama3"
 datasets = "c4_mini"
 dataset_weights = "1"
-=======
+
 [experimental]
 pipeline_parallel_degree = 1
->>>>>>> cfc0f4e0
 
 [checkpoint]
 enable_checkpoint = false
