--- conflicted
+++ resolved
@@ -33,12 +33,7 @@
 steps = 1000
 data_parallel_degree = -1
 tensor_parallel_degree = 8  # 8-way TP
-<<<<<<< HEAD
-pipeline_parallel_degree = 1
 fp8_linear = "dynamic"
-=======
-fp8_linear = ""
->>>>>>> 8adbfa3e
 compile = false
 dataset = "c4"
 
