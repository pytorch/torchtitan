# torchtitan Config.toml
# NOTE: this toml config is a preset for 64 A100 GPUs.

[job]
dump_folder = "./outputs"
description = "Llama 3 70B training"

[profiling]
enable_profiling = true
save_traces_folder = "profile_trace"
profile_freq = 100

[metrics]
log_freq = 10
enable_tensorboard = true
save_tb_folder = "tb"

[model]
name = "llama3"
flavor = "70B"
norm_type = "rmsnorm"  # layernorm / np_layernorm / rmsnorm / compiled_rmsnorm / fused_rmsnorm
tokenizer_path = "./torchtitan/datasets/tokenizer/original/tokenizer.model"

[optimizer]
name = "AdamW"
lr = 1.5e-4

[training]
batch_size = 16
seq_len = 8192
warmup_steps = 200  # lr scheduler warm up, normally 20% of the train steps
max_norm = 1.0  # grad norm clipping
steps = 1000
data_parallel_degree = -1
tensor_parallel_degree = 8  # 8-way TP
<<<<<<< HEAD
fp8_linear = "dynamic"
enable_fsdp_fp8_all_gather = true
precompute_float8_amax = true
compile = true
=======
fp8_linear = false
compile = false
>>>>>>> 040ea1db
dataset = "c4"

[experimental]
pipeline_parallel_degree = 1

[checkpoint]
enable_checkpoint = false
folder = "checkpoint"
interval_type = "steps"
interval = 500
model_weights_only = false
export_dtype = "float32"
async_mode = "disabled" # ["disabled", "async", "async_with_pinned_mem"]

[activation_checkpoint]
mode = 'full'<|MERGE_RESOLUTION|>--- conflicted
+++ resolved
@@ -33,15 +33,10 @@
 steps = 1000
 data_parallel_degree = -1
 tensor_parallel_degree = 8  # 8-way TP
-<<<<<<< HEAD
-fp8_linear = "dynamic"
+fp8_linear = true
 enable_fsdp_fp8_all_gather = true
 precompute_float8_amax = true
 compile = true
-=======
-fp8_linear = false
-compile = false
->>>>>>> 040ea1db
 dataset = "c4"
 
 [experimental]
