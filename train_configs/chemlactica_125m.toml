# torchtitan Config.toml

[job]
dump_folder = "/nfs/dgx/raid/chem/titan_outputs"
description = "Galactica training"
use_for_integration_test = false

[profiling]
enable_profiling = false
save_traces_folder = "profile_trace"
profile_freq = 10
enable_memory_snapshot = false
save_memory_snapshot_folder = "memory_snapshot"

[metrics]
log_freq = 1
enable_color_printing = true
enable_aim = true
save_aim_folder = "aim"
#aim_hash = "c6b4d8b340f74287b82ef928"
#aim_experiment_name = "hello"

[model]
name = "opt"
flavor = "125M"
norm_type = "layernorm_bias"  # layernorm / np_layernorm / rmsnorm / compiled_rmsnorm / fused_rmsnorm
# test tokenizer.model, for debug purpose only
tokenizer_path = "./torchtitan/tokenizers/chemlactica-125m"

[optimizer]
name = "AdamW"
lr = 8e-4

[training]
batch_size = 20
seq_len = 2048
warmup_steps = 2  # lr scheduler warm up, normally 20% of the train steps
max_norm = 1.0  # grad norm clipping
steps = 50
data_parallel_degree = -1
tensor_parallel_degree = 1
compile = false
<<<<<<< HEAD
dataset = "c4"  # supported datasets: c4_test (2K), c4 (177M)
=======
dataset = "chemlactica_train_mini"  # supported datasets: c4_test (2K), c4 (177M), chemlactica_train_mini (4K)
data_process_style="chemlactica_style"
>>>>>>> 98ce0cd4

[experimental]
pipeline_parallel_degree = 1
enable_async_tensor_parallel = false

[checkpoint]
enable_checkpoint = true
create_seed_checkpoint = false
load_folder = "facebook/galactica-125m"
save_folder = "yerevann/chemlactica-125m"
interval_type = "steps"
interval = 100
model_weights_only = false
export_dtype = "float32"
async_mode = "async_with_pinned_mem"  # ["disabled", "async", "async_with_pinned_mem"]

[activation_checkpoint]
mode = 'selective'  # ['none', 'selective', 'full']
selective_ac_option = '2'  # 'int' = ac every positive int layer or 'op', ac based on ops policy

[float8]
enable_float8_linear = false<|MERGE_RESOLUTION|>--- conflicted
+++ resolved
@@ -15,7 +15,7 @@
 [metrics]
 log_freq = 1
 enable_color_printing = true
-enable_aim = true
+enable_aim = false
 save_aim_folder = "aim"
 #aim_hash = "c6b4d8b340f74287b82ef928"
 #aim_experiment_name = "hello"
@@ -32,7 +32,7 @@
 lr = 8e-4
 
 [training]
-batch_size = 20
+batch_size = 1
 seq_len = 2048
 warmup_steps = 2  # lr scheduler warm up, normally 20% of the train steps
 max_norm = 1.0  # grad norm clipping
@@ -40,12 +40,9 @@
 data_parallel_degree = -1
 tensor_parallel_degree = 1
 compile = false
-<<<<<<< HEAD
-dataset = "c4"  # supported datasets: c4_test (2K), c4 (177M)
-=======
+# dataset = "c4"  # supported datasets: c4_test (2K), c4 (177M)
 dataset = "chemlactica_train_mini"  # supported datasets: c4_test (2K), c4 (177M), chemlactica_train_mini (4K)
 data_process_style="chemlactica_style"
->>>>>>> 98ce0cd4
 
 [experimental]
 pipeline_parallel_degree = 1
