--- conflicted
+++ resolved
@@ -25,15 +25,9 @@
         python -m pip install --force-reinstall --pre torch --index-url https://download.pytorch.org/whl/nightly/cu121
         python -m pip install -r requirements.txt
         python -m pip install -r dev-requirements.txt
-<<<<<<< HEAD
         python -m pip install git
         python -m pip install git+https://github.com/pytorch/pippy
-        python ./test_runner.py
-        mv outputs artifacts-to-be-uploaded
-=======
-        mkdir artifacts-to-be-uploaded
         python ./test_runner.py artifacts-to-be-uploaded
->>>>>>> adcf7d8f
   # upload-coverage:
   #     - name: Upload Coverage to Codecov
   #       uses: codecov/codecov-action@v3