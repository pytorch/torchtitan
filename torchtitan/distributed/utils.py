# Copyright (c) Meta Platforms, Inc. and affiliates.
# All rights reserved.
#
# This source code is licensed under the BSD-style license found in the
# LICENSE file in the root directory of this source tree.

import contextlib
import math
import os
from abc import abstractmethod
from collections.abc import Iterable
from datetime import timedelta
from typing import cast, Protocol

import torch
import torch.distributed._functional_collectives as funcol
import torch.distributed.distributed_c10d as c10d
import torch.distributed.tensor._random
import torch.distributed.tensor.parallel
from torch import distributed as dist
from torch.distributed.device_mesh import DeviceMesh
from torch.distributed.tensor import DTensor

from torchtitan.config import Comm as CommConfig, Debug as DebugConfig, TORCH_DTYPE_MAP
from torchtitan.distributed.parallel_dims import ParallelDims
from torchtitan.protocols.model import AttentionMasksType
from torchtitan.tools.logging import logger
from torchtitan.tools.utils import device_module, device_type


def _dist_reduce(
    x: torch.Tensor,
    reduceOp: str,
    mesh: DeviceMesh,
    extra_pg: dist.ProcessGroup | None,
) -> float:
    """Perform distributed reduction on a tensor.

    Args:
        x (torch.Tensor): Input tensor.
        reduceOp (str): Reduce operation to perform.
        mesh (DeviceMesh): Device mesh to use for reduction.
        extra_pg (dist.ProcessGroup, optional): Extra process group to use for reduction.
            Defaults to None. If provided, this all_reduce will be called for the extra
            process group, and then the result will be all_reduced for the mesh.
    """
    if isinstance(x, DTensor):
        # functional collectives do not support DTensor inputs
        x = x.full_tensor()

    if extra_pg is not None:
        x = funcol.all_reduce(x, reduceOp=reduceOp, group=extra_pg)

    assert x.numel() == 1  # required by `.item()`
    return funcol.all_reduce(x, reduceOp=reduceOp, group=mesh).item()


def dist_max(
    x: torch.Tensor,
    mesh: DeviceMesh,
    extra_pg: dist.ProcessGroup | None = None,
) -> float:
    return _dist_reduce(
        x, reduceOp=c10d.ReduceOp.MAX.name, mesh=mesh, extra_pg=extra_pg
    )


def dist_sum(
    x: torch.Tensor,
    mesh: DeviceMesh,
    extra_pg: dist.ProcessGroup | None = None,
) -> float:
    return _dist_reduce(
        x, reduceOp=c10d.ReduceOp.SUM.name, mesh=mesh, extra_pg=extra_pg
    )


def dist_mean(
    x: torch.Tensor,
    mesh: DeviceMesh,
    extra_pg: dist.ProcessGroup | None = None,
) -> float:
    return _dist_reduce(
        x, reduceOp=c10d.ReduceOp.AVG.name, mesh=mesh, extra_pg=extra_pg
    )


def set_determinism(
    world_mesh: DeviceMesh | None,
    device: torch.device,
    debug_config: DebugConfig,
    distinct_seed_mesh_dims: list[str],
) -> None:
    """
    Set the same DTensor manual seed for all dimensions in world mesh, but only different seeds
    across dimensions denoted by `distinct_seed_mesh_dims`. An example use case is pipeline parallelism,
    where we want to have the same seed across SPMD groups, but different seeds across PP groups.

    Currently, does not set seeds for the CUDA RNG since TorchTitan always uses DTensor for SPMD parallelisms,
    and DTensor manages its own RNG tracker, but we could extend to support both if needed.

    Set Determinism flags for increased reproducibility with loss of performance.

    Args:
        world_mesh: Device mesh for distributed training
        device: Device to use
        distinct_seed_mesh_dims: List of mesh dimension names to have distinct seeds across.
        seed: Base seed value (if None, will be determined automatically)
        deterministic: Whether to enable deterministic algorithms
    """
    if debug_config.deterministic:
        logger.info("Deterministic algorithm enabled (expect perf degradation).")
        torch.use_deterministic_algorithms(True)
        torch.use_deterministic_algorithms(
            True, warn_only=debug_config.deterministic_warn_only
        )
        torch.backends.cudnn.deterministic = True
        torch.backends.cudnn.benchmark = False
        # env var for deterministic CuBLAS
        # https://pytorch.org/docs/stable/generated/torch.use_deterministic_algorithms.html
        os.environ["CUBLAS_WORKSPACE_CONFIG"] = ":4096:8"

        # Ensure flex_attention is compiled without max-autotune. This is needed to ensure
        # reproducibility, since the autotune results may not be deterministic.
        from torch.nn.attention.flex_attention import flex_attention

        from torchtitan.models.attention import FlexAttentionWrapper

        FlexAttentionWrapper._compiled_flex_attn = torch.compile(flex_attention)

    seed = debug_config.seed
    if not world_mesh:
        if seed is not None:
            torch.manual_seed(seed)
            os.environ["PYTHONHASHSEED"] = str(seed % 2**32)
            logger.debug(f"Single-process job using seed: {seed}")
        return

    # to ensure we can control which ranks have same or different seeds, all ranks agree on a starting seed.
    # if user provides one, we use this. Otherwise rank 0 rolls the dice and everyone else uses that.
    if seed is None:
        # Extract the seed for torch's main generator on rank 0 and standardizes on using that to build
        # seeds for unique SPMD groups
        seed_tensor = torch.get_rng_state()[:8].to(device)
        torch.distributed.broadcast(seed_tensor, src=0)
        seed = seed_tensor.to("cpu").view(torch.uint64).item()

    # Set distinct seed for each rank in mesh dimensions, with dimension names provided by `distinct_seed_mesh_dims`
    # For PP + SPMD cases, we want to separate the world into the SPMD mesh and the PP mesh,
    # and choose a unique seed for each rank on the PP mesh.
    # We support multiple distinct dimensions by adding each distinct dimension's local rank to the seed.
    distinct_dims_in_mesh = [
        dim
        for dim in distinct_seed_mesh_dims
        if world_mesh.mesh_dim_names and dim in world_mesh.mesh_dim_names
    ]

    if c10d.get_world_size() > 1 and distinct_dims_in_mesh:
        # Each dimension contributes: local_rank * (product of all previous dimension sizes)
        # This guarantees uniqueness like multi-dimensional array indexing
        seed_offset = 0
        cumulative_size = 1

        for dim in distinct_dims_in_mesh:
            distinct_mesh = world_mesh[dim]
            local_rank = distinct_mesh.get_local_rank()
            # Add contribution from this dimension
            seed_offset += local_rank * cumulative_size
            # Update cumulative size for next dimension
            cumulative_size *= distinct_mesh.size()

        seed += seed_offset
        seed %= 2**64

        logger.debug(
            f"Distinct dims {distinct_dims_in_mesh}, Global rank {c10d.get_rank()} using seed: {seed}"
        )

        # Filter out all distinct dimensions to get duplicate_seed_mesh
        duplicate_seed_mesh_dims = [
            name
            # pyrefly: ignore [not-iterable]
            for name in world_mesh.mesh_dim_names
            if name not in distinct_dims_in_mesh
        ]
        duplicate_seed_mesh = (
            # pyrefly: ignore [bad-index]
            world_mesh[duplicate_seed_mesh_dims]
            if duplicate_seed_mesh_dims
            else None
        )
    else:
        duplicate_seed_mesh = world_mesh
        logger.debug(f"Global Rank {c10d.get_rank()} using seed: {seed}")

    # The native RNGs and python RNG may not be important, except for the 1-D PP case, but we seed them for consistency.
    torch.manual_seed(seed)
    # PYTHONHASHSEED can be a decimal number in the range [0, 2**32 - 1]
    os.environ["PYTHONHASHSEED"] = str(seed % 2**32)

    # As long as we are not in the 1-D (PP-only) case, we will have a seed to use for all ranks of the SPMD mesh.
    # IF PP is also used, this seed is unique per PP rank.
    if duplicate_seed_mesh and duplicate_seed_mesh.get_coordinate() is not None:
        # pyrefly: ignore [bad-argument-type]
        torch.distributed.tensor._random.manual_seed(seed, duplicate_seed_mesh)


def create_context_parallel_ctx(
    cp_mesh: DeviceMesh,
    cp_buffers: list[torch.Tensor],
    cp_seq_dims: list[int],
    cp_no_restore_buffers: set[torch.Tensor],
    cp_rotate_method: str,
):
    try:
        from torch.distributed.tensor.experimental import context_parallel
        from torch.distributed.tensor.experimental._attention import set_rotate_method
    except ImportError as e:
        raise ValueError(
            f"PyTorch version {torch.__version__} does not include the experimental "
            "Context Parallel API. Please update to a newer version."
        ) from e

    set_rotate_method(cp_rotate_method)
    return context_parallel(
        cp_mesh,
        buffers=cp_buffers,
        buffer_seq_dims=cp_seq_dims,
        no_restore_buffers=cp_no_restore_buffers,
    )


class TrainContext(Protocol):
    @abstractmethod
    def __call__(self) -> contextlib.AbstractContextManager[None]:
        pass


def get_train_context(enable_loss_parallel: bool) -> TrainContext:
    @contextlib.contextmanager
    def context():
        with contextlib.ExitStack() as stack:
            if enable_loss_parallel:
                stack.enter_context(torch.distributed.tensor.parallel.loss_parallel())

            yield

    return context


def maybe_enable_amp(
    parallel_dims: ParallelDims, mixed_precision_param: str, device_type: str
) -> contextlib.AbstractContextManager[None]:
    if parallel_dims.fsdp_enabled:
        # FSDP handles mixed precision internally
        logger.info("Mixed precision training is handled by fully_shard")
        return contextlib.nullcontext()
    else:
        if parallel_dims.tp_enabled or parallel_dims.pp_enabled:
            logger.warning(
                "Mixed precision training with TP or PP is only supported when FSDP/HSDP/CP is enabled."
            )
            logger.info("Mixed precision training is disabled")
            return contextlib.nullcontext()
        else:
            # the following code will only be executed for DDP or single-device training
            logger.info("Mixed precision training is handled by AMP")
            # pyrefly: ignore [bad-return]
            return torch.autocast(
                device_type,
                dtype=TORCH_DTYPE_MAP[mixed_precision_param],
            )


def init_fake_mode(world_size: int, comm_mode: str = "fake_backend"):
    """Initialize fake backend

    Args:
        world_size: The number of GPUs to simulate
        comm_mode: Communication mode ("fake_backend" or "local_tensor")

    Returns:
        The world size
    """
    torch.distributed.init_process_group(
        "fake",
        rank=0,
        world_size=world_size,
    )

    # If local_tensor mode is enabled, initialize LocalTensorMode context
    if comm_mode == "local_tensor":
        from torch.distributed import _local_tensor

        lm = _local_tensor.LocalTensorMode(world_size)
        lm.__enter__()


def init_distributed(
    comm_config: CommConfig,
    enable_cpu_backend: bool = False,
    base_folder: str = "",
    ranks: list[int] | None = None,
) -> int:
    if comm_config.mode in ("fake_backend", "local_tensor"):
        ngpu_str = os.environ.get("NGPU")
        if ngpu_str is None:
            raise ValueError(
                f"NGPU environment variable must be set when using comm_mode={comm_config.mode}"
            )
        try:
            world_size = int(ngpu_str)
        except ValueError as e:
            raise ValueError(
                f"NGPU environment variable must be a valid integer, got: {ngpu_str}"
            ) from e
        init_fake_mode(world_size, comm_config.mode)
        return world_size

    def _warn_overwrite_env(env, val):
        if env in os.environ:
            logger.warning(
                f"ENV[{env}] = {os.environ[env]} will be overridden to {val} based on job config"
            )
        os.environ[env] = val

    def _get_distributed_backend(enable_cpu_backend):
        backend = "nccl"
        if device_type in torch.distributed.Backend.default_device_backend_map:
            backend = torch.distributed.Backend.default_device_backend_map.get(
                device_type
            )
        if enable_cpu_backend:
            backend = f"{device_type}:{backend},cpu:gloo"
        return backend

    TRACE_BUFFER_SIZE = "TORCH_FR_BUFFER_SIZE"
    TRACE_FILE = "TORCH_FR_DUMP_TEMP_FILE"
    DUMP_ON_TIMEOUT = "TORCH_NCCL_DUMP_ON_TIMEOUT"
    ASYNC_ERROR_HANDLING = "TORCH_NCCL_ASYNC_ERROR_HANDLING"
    SKIP_CLEANUP = "3"

    # FlightRecorder is incompatible with =1 mode where watchdog aborts work, must use =3 (skipcleanup)
    # to get flight recorder dumps. See https://github.com/pytorch/pytorch/issues/121055
    # This could be done only when flight recorder is enabled, but its nice to be consistent to avoid subtle
    # behavior differences
    _warn_overwrite_env(ASYNC_ERROR_HANDLING, SKIP_CLEANUP)

    # enable torch nccl flight recorder in the mode that would dump files if timeout is detected
    _warn_overwrite_env(TRACE_BUFFER_SIZE, str(comm_config.trace_buf_size))
    if comm_config.trace_buf_size > 0:
        # dump on timeout by default if trace buffer is enabled
        _warn_overwrite_env(DUMP_ON_TIMEOUT, "1")
        dump_dir = os.path.join(base_folder, comm_config.save_traces_folder)
        prefix = comm_config.save_traces_file_prefix
        os.makedirs(dump_dir, exist_ok=True)
        _warn_overwrite_env(TRACE_FILE, f"{dump_dir}/{prefix}")

    torch.distributed.init_process_group(
        backend=_get_distributed_backend(enable_cpu_backend),
        timeout=timedelta(seconds=comm_config.init_timeout_seconds),
        _ranks=ranks if ranks is not None else [],
    )

    return torch.distributed.get_world_size()


def set_pg_timeouts(timeout, world_mesh):
    """
    Sets the timeout for all PGs in the provided mesh, and the default (world) group.

    Note: synchronizes via a barrier, before changing the timeouts. This is important, because
    otherwise you may face a race where the slow rank has not reached the timeout reduction point
    yet due to slow operations permitted under the old timeout value, but other faster ranks may
    start issuing collectives under the new shorter timeout and then immediately timeout.
    """
    logger.info(
        f"Synchronizing and adjusting timeout for all ProcessGroups to {timeout}"
    )
    # Ensure that all the ranks have reached the point of setting the new timeout-
    # otherwise, some ranks may issue collectives with the new/shorter timeout and
    # those may time out, before other ranks have finished with initialization done
    # under the old/slow timeout.
    # pyrefly: ignore [missing-attribute]
    torch.distributed.barrier(device_ids=[device_module.current_device()])
    # pyrefly: ignore [missing-attribute]
    device_module.synchronize()

    groups = [world_mesh.get_group(mesh_dim) for mesh_dim in range(world_mesh.ndim)]

    # None represents the 'default' PG, not part of the mesh
    groups.append(None)
    for group in groups:
        torch.distributed.distributed_c10d._set_pg_timeout(timeout, group)


@torch.no_grad()
def clip_grad_norm_(
    parameters: torch.Tensor | Iterable[torch.Tensor],
    max_norm: float,
    norm_type: float = 2.0,
    error_if_nonfinite: bool = False,
    foreach: bool | None = None,
    pp_mesh: DeviceMesh | None = None,
    ep_enabled: bool = False,
) -> torch.Tensor:
    """
    Clip the gradient norm of an iterable of parameters.

    Gradient norm clipping requires computing the gradient norm over the entire model.
    `torch.nn.utils.clip_grad_norm_` only computes gradient norm along DP/FSDP/TP dimensions.
    We need to manually reduce the gradient norm across PP stages.
    See https://github.com/pytorch/torchtitan/issues/596 for details.

    Args:
        parameters: an iterable of Tensors or a single Tensor that will have gradients normalized
        max_norm (float): max norm of the gradients
        norm_type (float): type of the used p-norm. Can be ``'inf'`` for
            infinity norm.
        error_if_nonfinite (bool): if True, an error is thrown if the total
            norm of the gradients from :attr:`parameters` is ``nan``,
            ``inf``, or ``-inf``. Default: False (will switch to True in the future)
        foreach (bool): use the faster foreach-based implementation.
            If ``None``, use the foreach implementation for CUDA and CPU native tensors and silently
            fall back to the slow implementation for other device types.
            Default: ``None``
        pp_mesh: Pipeline Parallel device mesh. If not None, will reduce gradient norm across PP stages.
        ep_dense_params_mesh_ndim: Mesh ndim of the dense params when EP is used. If EP is not used,
            set it to ``None``.

    Returns:
        Total norm of the parameter gradients (viewed as a single vector).

    """
    if ep_enabled:
        return _clip_grad_norm_with_ep(
            parameters,
            max_norm,
            norm_type,
            error_if_nonfinite,
            foreach,
            pp_mesh,
        )

    if isinstance(parameters, torch.Tensor):
        parameters = [parameters]
    else:
        # prevent generators from being exhausted
        parameters = list(parameters)
    grads = [p.grad for p in parameters if p.grad is not None]
    total_norm = torch.nn.utils.get_total_norm(
        grads, norm_type, error_if_nonfinite, foreach
    )

    # If total_norm is a DTensor, the placements must be `torch.distributed._tensor.ops.math_ops._NormPartial`.
    # We can simply reduce the DTensor to get the total norm in this tensor's process group
    # and then convert it to a local tensor.
    # NOTE: It has two purposes:
    #       1. to make sure the total norm is computed correctly when PP is used (see below)
    #       2. to return a reduced total_norm tensor whose .item() would return the correct value
    if isinstance(total_norm, DTensor):
        # Will reach here if any non-PP parallelism is used.
        # If only using PP, total_norm will be a local tensor.
        total_norm = total_norm.full_tensor()

    if pp_mesh is not None:
        if math.isinf(norm_type):
            dist.all_reduce(total_norm, op=dist.ReduceOp.MAX, group=pp_mesh.get_group())
        else:
            total_norm **= norm_type
            dist.all_reduce(total_norm, op=dist.ReduceOp.SUM, group=pp_mesh.get_group())
            total_norm **= 1.0 / norm_type

    torch.nn.utils.clip_grads_with_norm_(parameters, max_norm, total_norm, foreach)
    return total_norm


@torch.no_grad()
def _clip_grad_norm_with_ep(
    parameters: torch.Tensor | Iterable[torch.Tensor],
    max_norm: float,
    norm_type: float,
    error_if_nonfinite: bool,
    foreach: bool | None,
    pp_mesh: DeviceMesh | None,
) -> torch.Tensor:
    ep_params = []
    non_ep_params = []
    ep_grads = []
    non_ep_grads = []

    for p in parameters:
        if p.grad is None:
            continue
        assert isinstance(p, DTensor) and isinstance(p.grad, DTensor)
        # pyrefly: ignore [not-iterable]
        if "ep" in p.device_mesh.mesh_dim_names:
            ep_params.append(p)
            ep_grads.append(p.grad)
        else:
            non_ep_params.append(p)
            non_ep_grads.append(p.grad)
    ep_grads_total_norm = torch.nn.utils.get_total_norm(
        ep_grads, norm_type, error_if_nonfinite, foreach
    )
    # ep_grads may be an empty list, in which case get_total_norm returns tensor(0.), a non-DTensor
    # This can occur in PP + EP setups where certain PP ranks only own non-EP layers, for instance.
    if isinstance(ep_grads_total_norm, DTensor):
        ep_grads_total_norm = ep_grads_total_norm.full_tensor()

    # pyrefly: ignore [missing-attribute]
    non_ep_grads_total_norm = torch.nn.utils.get_total_norm(
        non_ep_grads, norm_type, error_if_nonfinite, foreach
    ).full_tensor()

    if math.isinf(norm_type):
        total_norm = torch.maximum(ep_grads_total_norm, non_ep_grads_total_norm)
    else:
        total_norm = (
            ep_grads_total_norm**norm_type + non_ep_grads_total_norm**norm_type
        )
        total_norm **= 1.0 / norm_type

    if pp_mesh is not None:
        if math.isinf(norm_type):
            dist.all_reduce(total_norm, op=dist.ReduceOp.MAX, group=pp_mesh.get_group())
        else:
            total_norm **= norm_type
            dist.all_reduce(total_norm, op=dist.ReduceOp.SUM, group=pp_mesh.get_group())
            total_norm **= 1.0 / norm_type

    torch.nn.utils.clip_grads_with_norm_(ep_params, max_norm, total_norm, foreach)
    torch.nn.utils.clip_grads_with_norm_(non_ep_params, max_norm, total_norm, foreach)

    return total_norm


def cp_shard(
    cp_mesh: DeviceMesh,
    inputs: tuple[torch.Tensor, ...],
    attention_masks: AttentionMasksType | None,
    disable_load_balancer: bool = False,
):
    from torch.distributed.tensor.experimental._attention import (
        _context_parallel_shard,
        _HeadTailLoadBalancer,
        _PTRRLoadBalancer,
    )
    from torch.nn.attention.flex_attention import BlockMask

    INPUT_SEQ_DIM = 1
    seq_len = inputs[0].size(INPUT_SEQ_DIM)
    cp_world_size = cp_mesh.size(0)
    if isinstance(attention_masks, BlockMask):
        load_balancer = _PTRRLoadBalancer(attention_masks, cp_world_size)
    elif attention_masks is None or isinstance(attention_masks, dict[str, BlockMask]):
        # For SDPA, we use the _HeadTailLoadBalancer.
<<<<<<< HEAD
        #
        # TODO: For dict[str, BlockMask], _PTRRLoadBalancer currently doesn't
        # support the case where there are multiple masks. To address multiple
        # masks usage, _PTRRLoadBalancer also needs to take into account the
        # usage frequency of each mask. So we default to _HeadTailLoadBalancer
        # as we have not implemented this feature.
        load_balancer = _HeadTailLoadBalancer(
            seq_len, cp_world_size, cp_mesh.device_type
=======
        load_balancer = (
            None
            if disable_load_balancer
            else _HeadTailLoadBalancer(seq_len, cp_world_size, cp_mesh.device_type)
>>>>>>> 7f23ecbb
        )
    else:
        ValueError(
            "cp_shard only support attention_masks is "
            "None, BlockMask, dict[str, BlockMask]"
        )


    inputs = cast(
        tuple[torch.Tensor, ...],
        _context_parallel_shard(
            mesh=cp_mesh,
            buffers=inputs,
            seq_dims=tuple(1 for _ in inputs),
            load_balancer=load_balancer,
        ),
    )

    # BlockMask, has shape, [B, H, Q, KV], and we can only shard
    # on the Q seq dimension, not KV.
    MASK_Q_SEQ_DIM = 2
    if attention_masks is not None:
        assert isinstance(attention_masks, (BlockMask, dict[str, BlockMask]))
        masks = (
            [attention_masks]
            if isinstance(attention_masks, BlockMask)
            else list(attention_masks.values())
        )
        masks = _context_parallel_shard(
            mesh=cp_mesh,
            buffers=masks,
            seq_dims=(MASK_Q_SEQ_DIM,) * len(masks),
            load_balancer=load_balancer,
        )
        attention_masks = cast(
            (BlockMask | dict[str, BlockMask]),
            masks[0]
            if isinstance(attention_masks, BlockMask)
            else {k: v for k, v in zip(attention_masks.keys(), masks)},
        )

    return inputs, attention_masks<|MERGE_RESOLUTION|>--- conflicted
+++ resolved
@@ -551,32 +551,26 @@
     INPUT_SEQ_DIM = 1
     seq_len = inputs[0].size(INPUT_SEQ_DIM)
     cp_world_size = cp_mesh.size(0)
-    if isinstance(attention_masks, BlockMask):
-        load_balancer = _PTRRLoadBalancer(attention_masks, cp_world_size)
-    elif attention_masks is None or isinstance(attention_masks, dict[str, BlockMask]):
-        # For SDPA, we use the _HeadTailLoadBalancer.
-<<<<<<< HEAD
-        #
-        # TODO: For dict[str, BlockMask], _PTRRLoadBalancer currently doesn't
-        # support the case where there are multiple masks. To address multiple
-        # masks usage, _PTRRLoadBalancer also needs to take into account the
-        # usage frequency of each mask. So we default to _HeadTailLoadBalancer
-        # as we have not implemented this feature.
-        load_balancer = _HeadTailLoadBalancer(
-            seq_len, cp_world_size, cp_mesh.device_type
-=======
-        load_balancer = (
-            None
-            if disable_load_balancer
-            else _HeadTailLoadBalancer(seq_len, cp_world_size, cp_mesh.device_type)
->>>>>>> 7f23ecbb
-        )
-    else:
-        ValueError(
-            "cp_shard only support attention_masks is "
-            "None, BlockMask, dict[str, BlockMask]"
-        )
-
+
+    load_balancer = None
+    if not disable_load_balancer:
+        if isinstance(attention_masks, BlockMask):
+            load_balancer = _PTRRLoadBalancer(attention_masks, cp_world_size)
+        elif attention_masks is None or isinstance(attention_masks, dict):
+            # For SDPA, we use the _HeadTailLoadBalancer.
+            # TODO: For dict[str, BlockMask], _PTRRLoadBalancer currently doesn't
+            # support the case where there are multiple masks. To address multiple
+            # masks usage, _PTRRLoadBalancer also needs to take into account the
+            # usage frequency of each mask. So we default to _HeadTailLoadBalancer
+            # as we have not implemented this feature.
+            load_balancer = _HeadTailLoadBalancer(
+                seq_len, cp_world_size, cp_mesh.device_type
+            )
+        else:
+            ValueError(
+                "cp_shard only support attention_masks is "
+                "None, BlockMask, dict[str, BlockMask]"
+            )
 
     inputs = cast(
         tuple[torch.Tensor, ...],
