# Copyright (c) Meta Platforms, Inc. and affiliates.
# All rights reserved.
#
# This source code is licensed under the BSD-style license found in the
# LICENSE file in the root directory of this source tree.

import contextlib
import math
import os
from collections.abc import Generator, Iterable
from datetime import timedelta

import torch
import torch.distributed._functional_collectives as funcol
import torch.distributed.distributed_c10d as c10d
from torch import distributed as dist
from torch.distributed.device_mesh import DeviceMesh
from torch.distributed.tensor import DTensor

from torchtitan.config import Comm as CommConfig, Debug as DebugConfig, TORCH_DTYPE_MAP
from torchtitan.distributed.parallel_dims import ParallelDims
from torchtitan.tools.logging import logger
from torchtitan.tools.utils import device_module, device_type


def _dist_reduce(
    x: torch.Tensor,
    reduceOp: str,
    mesh: DeviceMesh,
    extra_pg: dist.ProcessGroup | None,
) -> float:
    """Perform distributed reduction on a tensor.

    Args:
        x (torch.Tensor): Input tensor.
        reduceOp (str): Reduce operation to perform.
        mesh (DeviceMesh): Device mesh to use for reduction.
        extra_pg (dist.ProcessGroup, optional): Extra process group to use for reduction.
            Defaults to None. If provided, this all_reduce will be called for the extra
            process group, and then the result will be all_reduced for the mesh.
    """
    if isinstance(x, DTensor):
        # functional collectives do not support DTensor inputs
        x = x.full_tensor()

    if extra_pg is not None:
        x = funcol.all_reduce(x, reduceOp=reduceOp, group=extra_pg)

    assert x.numel() == 1  # required by `.item()`
    return funcol.all_reduce(x, reduceOp=reduceOp, group=mesh).item()


def dist_max(
    x: torch.Tensor,
    mesh: DeviceMesh,
    extra_pg: dist.ProcessGroup | None = None,
) -> float:
    return _dist_reduce(
        x, reduceOp=c10d.ReduceOp.MAX.name, mesh=mesh, extra_pg=extra_pg
    )


def dist_sum(
    x: torch.Tensor,
    mesh: DeviceMesh,
    extra_pg: dist.ProcessGroup | None = None,
) -> float:
    return _dist_reduce(
        x, reduceOp=c10d.ReduceOp.SUM.name, mesh=mesh, extra_pg=extra_pg
    )


def dist_mean(
    x: torch.Tensor,
    mesh: DeviceMesh,
    extra_pg: dist.ProcessGroup | None = None,
) -> float:
    return _dist_reduce(
        x, reduceOp=c10d.ReduceOp.AVG.name, mesh=mesh, extra_pg=extra_pg
    )


def set_determinism(
    world_mesh: DeviceMesh | None,
    device: torch.device,
    debug_config: DebugConfig,
    distinct_seed_mesh_dims: list[str],
) -> None:
    """
    Set the same DTensor manual seed for all dimensions in world mesh, but only different seeds
    across dimensions denoted by `distinct_seed_mesh_dims`. An example use case is pipeline parallelism,
    where we want to have the same seed across SPMD groups, but different seeds across PP groups.

    Currently, does not set seeds for the CUDA RNG since TorchTitan always uses DTensor for SPMD parallelisms,
    and DTensor manages its own RNG tracker, but we could extend to support both if needed.

    Set Determinism flags for increased reproducibility with loss of performance.

    Args:
        world_mesh: Device mesh for distributed training
        device: Device to use
        distinct_seed_mesh_dims: List of mesh dimension names to have distinct seeds across.
        seed: Base seed value (if None, will be determined automatically)
        deterministic: Whether to enable deterministic algorithms
    """
    if debug_config.deterministic:
        logger.info("Deterministic algorithm enabled (expect perf degradation).")
        torch.use_deterministic_algorithms(True)
<<<<<<< HEAD
        # Otherwise, HF register buffer for ROPE (inv_freq) and this will be by default be initialized to Nan
        torch.utils.deterministic.fill_uninitialized_memory = False
=======
        torch.use_deterministic_algorithms(
            True, warn_only=debug_config.deterministic_warn_only
        )
>>>>>>> e7ee95ab
        torch.backends.cudnn.deterministic = True
        torch.backends.cudnn.benchmark = False
        # env var for deterministic CuBLAS
        # https://pytorch.org/docs/stable/generated/torch.use_deterministic_algorithms.html
        os.environ["CUBLAS_WORKSPACE_CONFIG"] = ":4096:8"

        # Ensure flex_attention is compiled without max-autotune. This is needed to ensure
        # reproducibility, since the autotune results may not be deterministic.
        from torch.nn.attention.flex_attention import flex_attention

        from torchtitan.models.attention import FlexAttentionWrapper

        FlexAttentionWrapper._compiled_flex_attn = torch.compile(flex_attention)

    seed = debug_config.seed
    if not world_mesh:
        if seed is not None:
            torch.manual_seed(seed)
            os.environ["PYTHONHASHSEED"] = str(seed % 2**32)
            logger.debug(f"Single-process job using seed: {seed}")
        return

    # to ensure we can control which ranks have same or different seeds, all ranks agree on a starting seed.
    # if user provides one, we use this. Otherwise rank 0 rolls the dice and everyone else uses that.
    if seed is None:
        # Extract the seed for torch's main generator on rank 0 and standardizes on using that to build
        # seeds for unique SPMD groups
        seed_tensor = torch.get_rng_state()[:8].to(device)
        torch.distributed.broadcast(seed_tensor, src=0)
        seed = seed_tensor.to("cpu").view(torch.uint64).item()

    # Set distinct seed for each rank in mesh dimensions, with dimension names provided by `distinct_seed_mesh_dims`
    # For PP + SPMD cases, we want to separate the world into the SPMD mesh and the PP mesh,
    # and choose a unique seed for each rank on the PP mesh.
    # We support multiple distinct dimensions by adding each distinct dimension's local rank to the seed.
    distinct_dims_in_mesh = [
        dim
        for dim in distinct_seed_mesh_dims
        if world_mesh.mesh_dim_names and dim in world_mesh.mesh_dim_names
    ]

    if c10d.get_world_size() > 1 and distinct_dims_in_mesh:
        # Each dimension contributes: local_rank * (product of all previous dimension sizes)
        # This guarantees uniqueness like multi-dimensional array indexing
        seed_offset = 0
        cumulative_size = 1

        for dim in distinct_dims_in_mesh:
            distinct_mesh = world_mesh[dim]
            local_rank = distinct_mesh.get_local_rank()
            # Add contribution from this dimension
            seed_offset += local_rank * cumulative_size
            # Update cumulative size for next dimension
            cumulative_size *= distinct_mesh.size()

        seed += seed_offset
        seed %= 2**64

        logger.debug(
            f"Distinct dims {distinct_dims_in_mesh}, Global rank {c10d.get_rank()} using seed: {seed}"
        )

        # Filter out all distinct dimensions to get duplicate_seed_mesh
        duplicate_seed_mesh_dims = [
            name
            for name in world_mesh.mesh_dim_names
            if name not in distinct_dims_in_mesh
        ]
        duplicate_seed_mesh = (
            world_mesh[duplicate_seed_mesh_dims] if duplicate_seed_mesh_dims else None
        )
    else:
        duplicate_seed_mesh = world_mesh
        logger.debug(f"Global Rank {c10d.get_rank()} using seed: {seed}")

    # The native RNGs and python RNG may not be important, except for the 1-D PP case, but we seed them for consistency.
    torch.manual_seed(seed)
    # PYTHONHASHSEED can be a decimal number in the range [0, 2**32 - 1]
    os.environ["PYTHONHASHSEED"] = str(seed % 2**32)

    # As long as we are not in the 1-D (PP-only) case, we will have a seed to use for all ranks of the SPMD mesh.
    # IF PP is also used, this seed is unique per PP rank.
    if duplicate_seed_mesh and duplicate_seed_mesh.get_coordinate() is not None:
        torch.distributed.tensor._random.manual_seed(seed, duplicate_seed_mesh)


def create_context_parallel_ctx(
    cp_mesh: DeviceMesh,
    cp_buffers: list[torch.Tensor],
    cp_seq_dims: list[int],
    cp_no_restore_buffers: set[torch.Tensor],
    cp_rotate_method: str,
):
    try:
        from torch.distributed.tensor.experimental import context_parallel
        from torch.distributed.tensor.experimental._attention import set_rotate_method
    except ImportError:
        print(
            f"PyTorch version {torch.__version__} does not include the experimental "
            "Context Parallel API. Please update to a newer version."
        )

    set_rotate_method(cp_rotate_method)
    return context_parallel(
        cp_mesh,
        buffers=cp_buffers,
        buffer_seq_dims=cp_seq_dims,
        no_restore_buffers=cp_no_restore_buffers,
    )


def get_train_context(enable_loss_parallel: bool) -> Generator[None, None, None]:
    @contextlib.contextmanager
    def context(cp_context: Generator[None, None, None] | None = None):
        with contextlib.ExitStack() as stack:
            if enable_loss_parallel:
                stack.enter_context(torch.distributed.tensor.parallel.loss_parallel())

            if cp_context:
                stack.enter_context(cp_context)

            yield

    return context


def maybe_enable_amp(
    parallel_dims: ParallelDims, mixed_precision_param: str, device_type: torch.device
) -> Generator[None, None, None]:
    if parallel_dims.fsdp_enabled:
        # FSDP handles mixed precision internally
        logger.info("Mixed precision training is handled by fully_shard")
        return contextlib.nullcontext()
    else:
        if parallel_dims.tp_enabled or parallel_dims.pp_enabled:
            logger.warning(
                "Mixed precision training with TP or PP is only supported when FSDP/HSDP/CP is enabled."
            )
            logger.info("Mixed precision training is disabled")
            return contextlib.nullcontext()
        else:
            # the following code will only be executed for DDP or single-device training
            logger.info("Mixed precision training is handled by AMP")
            return torch.autocast(
                device_type,
                dtype=TORCH_DTYPE_MAP[mixed_precision_param],
            )


def init_distributed(
    comm_config: CommConfig,
    enable_cpu_backend: bool = False,
    base_folder: str = "",
    ranks: list[int] | None = None,
):
    def _warn_overwrite_env(env, val):
        if env in os.environ:
            logger.warning(
                f"ENV[{env}] = {os.environ[env]} will be overridden to {val} based on job config"
            )
        os.environ[env] = val

    def _get_distributed_backend(enable_cpu_backend):
        backend = "nccl"
        if device_type in torch.distributed.Backend.default_device_backend_map:
            backend = torch.distributed.Backend.default_device_backend_map.get(
                device_type
            )
        if enable_cpu_backend:
            backend = f"{device_type}:{backend},cpu:gloo"
        return backend

    TRACE_BUFFER_SIZE = "TORCH_FR_BUFFER_SIZE"
    TRACE_FILE = "TORCH_FR_DUMP_TEMP_FILE"
    DUMP_ON_TIMEOUT = "TORCH_NCCL_DUMP_ON_TIMEOUT"
    ASYNC_ERROR_HANDLING = "TORCH_NCCL_ASYNC_ERROR_HANDLING"
    SKIP_CLEANUP = "3"

    # FlightRecorder is incompatible with =1 mode where watchdog aborts work, must use =3 (skipcleanup)
    # to get flight recorder dumps. See https://github.com/pytorch/pytorch/issues/121055
    # This could be done only when flight recorder is enabled, but its nice to be consistent to avoid subtle
    # behavior differences
    _warn_overwrite_env(ASYNC_ERROR_HANDLING, SKIP_CLEANUP)

    # enable torch nccl flight recorder in the mode that would dump files if timeout is detected
    _warn_overwrite_env(TRACE_BUFFER_SIZE, str(comm_config.trace_buf_size))
    if comm_config.trace_buf_size > 0:
        # dump on timeout by default if trace buffer is enabled
        _warn_overwrite_env(DUMP_ON_TIMEOUT, "1")
        dump_dir = os.path.join(base_folder, comm_config.save_traces_folder)
        prefix = comm_config.save_traces_file_prefix
        os.makedirs(dump_dir, exist_ok=True)
        _warn_overwrite_env(TRACE_FILE, f"{dump_dir}/{prefix}")

    torch.distributed.init_process_group(
        backend=_get_distributed_backend(enable_cpu_backend),
        timeout=timedelta(seconds=comm_config.init_timeout_seconds),
        _ranks=ranks if ranks is not None else [],
    )


def set_pg_timeouts(timeout, world_mesh):
    """
    Sets the timeout for all PGs in the provided mesh, and the default (world) group.

    Note: synchronizes via a barrier, before changing the timeouts. This is important, because
    otherwise you may face a race where the slow rank has not reached the timeout reduction point
    yet due to slow operations permitted under the old timeout value, but other faster ranks may
    start issuing collectives under the new shorter timeout and then immediately timeout.
    """
    logger.info(
        f"Synchronizing and adjusting timeout for all ProcessGroups to {timeout}"
    )
    # Ensure that all the ranks have reached the point of setting the new timeout-
    # otherwise, some ranks may issue collectives with the new/shorter timeout and
    # those may time out, before other ranks have finished with initialization done
    # under the old/slow timeout.
    torch.distributed.barrier(device_ids=[device_module.current_device()])
    device_module.synchronize()

    groups = [world_mesh.get_group(mesh_dim) for mesh_dim in range(world_mesh.ndim)]

    # None represents the 'default' PG, not part of the mesh
    groups.append(None)
    for group in groups:
        torch.distributed.distributed_c10d._set_pg_timeout(timeout, group)


@torch.no_grad()
def clip_grad_norm_(
    parameters: torch.Tensor | Iterable[torch.Tensor],
    max_norm: float,
    norm_type: float = 2.0,
    error_if_nonfinite: bool = False,
    foreach: bool | None = None,
    pp_mesh: DeviceMesh | None = None,
    ep_enabled: bool = False,
) -> torch.Tensor:
    """
    Clip the gradient norm of an iterable of parameters.

    Gradient norm clipping requires computing the gradient norm over the entire model.
    `torch.nn.utils.clip_grad_norm_` only computes gradient norm along DP/FSDP/TP dimensions.
    We need to manually reduce the gradient norm across PP stages.
    See https://github.com/pytorch/torchtitan/issues/596 for details.

    Args:
        parameters: an iterable of Tensors or a single Tensor that will have gradients normalized
        max_norm (float): max norm of the gradients
        norm_type (float): type of the used p-norm. Can be ``'inf'`` for
            infinity norm.
        error_if_nonfinite (bool): if True, an error is thrown if the total
            norm of the gradients from :attr:`parameters` is ``nan``,
            ``inf``, or ``-inf``. Default: False (will switch to True in the future)
        foreach (bool): use the faster foreach-based implementation.
            If ``None``, use the foreach implementation for CUDA and CPU native tensors and silently
            fall back to the slow implementation for other device types.
            Default: ``None``
        pp_mesh: Pipeline Parallel device mesh. If not None, will reduce gradient norm across PP stages.
        ep_dense_params_mesh_ndim: Mesh ndim of the dense params when EP is used. If EP is not used,
            set it to ``None``.

    Returns:
        Total norm of the parameter gradients (viewed as a single vector).

    """
    if ep_enabled:
        return _clip_grad_norm_with_ep(
            parameters,
            max_norm,
            norm_type,
            error_if_nonfinite,
            foreach,
            pp_mesh,
        )

    if isinstance(parameters, torch.Tensor):
        parameters = [parameters]
    else:
        # prevent generators from being exhausted
        parameters = list(parameters)
    grads = [p.grad for p in parameters if p.grad is not None]
    total_norm = torch.nn.utils.get_total_norm(
        grads, norm_type, error_if_nonfinite, foreach
    )

    # If total_norm is a DTensor, the placements must be `torch.distributed._tensor.ops.math_ops._NormPartial`.
    # We can simply reduce the DTensor to get the total norm in this tensor's process group
    # and then convert it to a local tensor.
    # NOTE: It has two purposes:
    #       1. to make sure the total norm is computed correctly when PP is used (see below)
    #       2. to return a reduced total_norm tensor whose .item() would return the correct value
    if isinstance(total_norm, DTensor):
        # Will reach here if any non-PP parallelism is used.
        # If only using PP, total_norm will be a local tensor.
        total_norm = total_norm.full_tensor()

    if pp_mesh is not None:
        if math.isinf(norm_type):
            dist.all_reduce(total_norm, op=dist.ReduceOp.MAX, group=pp_mesh.get_group())
        else:
            total_norm **= norm_type
            dist.all_reduce(total_norm, op=dist.ReduceOp.SUM, group=pp_mesh.get_group())
            total_norm **= 1.0 / norm_type

    torch.nn.utils.clip_grads_with_norm_(parameters, max_norm, total_norm, foreach)
    return total_norm


@torch.no_grad()
def _clip_grad_norm_with_ep(
    parameters: torch.Tensor | Iterable[torch.Tensor],
    max_norm: float,
    norm_type: float,
    error_if_nonfinite: bool,
    foreach: bool | None,
    pp_mesh: DeviceMesh | None,
) -> torch.Tensor:
    ep_params = []
    non_ep_params = []
    ep_grads = []
    non_ep_grads = []

    for p in parameters:
        if p.grad is None:
            continue
        assert isinstance(p, DTensor) and isinstance(p.grad, DTensor)
        if "ep" in p.device_mesh.mesh_dim_names:
            ep_params.append(p)
            ep_grads.append(p.grad)
        else:
            non_ep_params.append(p)
            non_ep_grads.append(p.grad)
    ep_grads_total_norm = torch.nn.utils.get_total_norm(
        ep_grads, norm_type, error_if_nonfinite, foreach
    )
    # ep_grads may be an empty list, in which case get_total_norm returns tensor(0.), a non-DTensor
    # This can occur in PP + EP setups where certain PP ranks only own non-EP layers, for instance.
    if isinstance(ep_grads_total_norm, DTensor):
        ep_grads_total_norm = ep_grads_total_norm.full_tensor()

    non_ep_grads_total_norm = torch.nn.utils.get_total_norm(
        non_ep_grads, norm_type, error_if_nonfinite, foreach
    ).full_tensor()

    if math.isinf(norm_type):
        total_norm = torch.maximum(ep_grads_total_norm, non_ep_grads_total_norm)
    else:
        total_norm = (
            ep_grads_total_norm**norm_type + non_ep_grads_total_norm**norm_type
        )
        total_norm **= 1.0 / norm_type

    if pp_mesh is not None:
        if math.isinf(norm_type):
            dist.all_reduce(total_norm, op=dist.ReduceOp.MAX, group=pp_mesh.get_group())
        else:
            total_norm **= norm_type
            dist.all_reduce(total_norm, op=dist.ReduceOp.SUM, group=pp_mesh.get_group())
            total_norm **= 1.0 / norm_type

    torch.nn.utils.clip_grads_with_norm_(ep_params, max_norm, total_norm, foreach)
    torch.nn.utils.clip_grads_with_norm_(non_ep_params, max_norm, total_norm, foreach)

    return total_norm<|MERGE_RESOLUTION|>--- conflicted
+++ resolved
@@ -106,14 +106,11 @@
     if debug_config.deterministic:
         logger.info("Deterministic algorithm enabled (expect perf degradation).")
         torch.use_deterministic_algorithms(True)
-<<<<<<< HEAD
         # Otherwise, HF register buffer for ROPE (inv_freq) and this will be by default be initialized to Nan
         torch.utils.deterministic.fill_uninitialized_memory = False
-=======
         torch.use_deterministic_algorithms(
             True, warn_only=debug_config.deterministic_warn_only
         )
->>>>>>> e7ee95ab
         torch.backends.cudnn.deterministic = True
         torch.backends.cudnn.benchmark = False
         # env var for deterministic CuBLAS
