--- conflicted
+++ resolved
@@ -186,7 +186,7 @@
 
 
 def get_train_context(
-    enable_loss_parallel: bool, enable_compiled_autograd: bool, use_sdpa: bool = True
+    enable_loss_parallel: bool, enable_compiled_autograd: bool
 ) -> Generator[None, None, None]:
     @contextlib.contextmanager
     def context(cp_context: Generator[None, None, None] | None = None):
@@ -206,14 +206,6 @@
 
                 if SDPBackend.MATH in ScaledDotProductAttention.backends:
                     ScaledDotProductAttention.backends.remove(SDPBackend.MATH)
-<<<<<<< HEAD
-                if use_sdpa:
-                    assert (
-                        ScaledDotProductAttention.backends
-                    ), "No valid SDPA backends with CP."
-=======
-
->>>>>>> ea4989e0
                 stack.enter_context(cp_context)
 
             yield
