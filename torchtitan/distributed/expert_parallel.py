--- conflicted
+++ resolved
@@ -184,12 +184,8 @@
         return distribute_module(
             module,
             device_mesh,
-<<<<<<< HEAD
-            partition_fn=ExpertParallel._partition_fn,
-            # pyrefly: ignore [bad-argument-type]
-=======
             partition_fn=self._partition_fn,
->>>>>>> fcc5643f
+            # pyrefly: ignore [bad-argument-type]
             input_fn=self._token_dispatch,
             # pyrefly: ignore [bad-argument-type]
             output_fn=self._token_combine,
@@ -240,12 +236,8 @@
         return distribute_module(
             module,
             device_mesh,
-<<<<<<< HEAD
-            partition_fn=self._partition_fn_2d,
-            # pyrefly: ignore [bad-argument-type]
-=======
             partition_fn=self._partition_fn,
->>>>>>> fcc5643f
+            # pyrefly: ignore [bad-argument-type]
             input_fn=self._token_dispatch,
             # pyrefly: ignore [bad-argument-type]
             output_fn=self._token_combine,
