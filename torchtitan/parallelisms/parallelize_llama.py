--- conflicted
+++ resolved
@@ -164,11 +164,7 @@
                 ),
                 "output": col_parallel_strategy(
                     input_layouts=Shard(1),
-<<<<<<< HEAD
                     output_layouts=Shard(-1) if loss_parallel else Replicate(),
-=======
-                    output_layouts=(Shard(-1) if loss_parallel else Replicate()),
->>>>>>> f5a3ad75
                     use_local_output=not loss_parallel,
                 ),
                 "norm": SequenceParallel(),
