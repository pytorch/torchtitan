# Copyright (c) Meta Platforms, Inc. and affiliates.
# All rights reserved.
#
# This source code is licensed under the BSD-style license found in the
# LICENSE file in the root directory of this source tree.

# this file applies the PTD parallelisms and various training techniques to the
# llama model, i.e. activation checkpointing, etc.

from collections import defaultdict
from typing import Dict, List, Tuple

import torch

# TODO(whc) this can be removed after pippy migration into pytorch core is complete.
try:
    from pippy import (
        ManualPipelineStage,
        pipeline,
        Schedule1F1B,
        ScheduleGPipe,
        SplitPoint,
    )
    from pippy.PipelineStage import _PipelineStage
except ImportError as exc:
    raise ImportError(
        "pippy is not installed. Please install it to use pipeline parallelism. "
        "`pip install git+https://github.com/pytorch/pippy`"
    ) from exc

from torch.distributed._composable.fsdp import fully_shard, MixedPrecisionPolicy
from torch.distributed._tensor import Replicate, Shard
from torch.distributed.algorithms._checkpoint.checkpoint_wrapper import (
    checkpoint_wrapper as ptd_checkpoint_wrapper,
    CheckpointImpl,
)
from torch.distributed.tensor.parallel import (
    ColwiseParallel,
    parallelize_module,
    PrepareModuleInput,
    RowwiseParallel,
    SequenceParallel,
)
from torch.nn import ModuleDict
from torch.utils.checkpoint import _pt2_selective_checkpoint_context_fn_gen, checkpoint

from torchtitan.config_manager import JobConfig
from torchtitan.logging_utils import logger


# for selective AC
no_recompute_list = {
    torch.ops.aten.mm.default,
    torch.ops.aten._scaled_dot_product_efficient_attention.default,
    torch.ops.aten._scaled_dot_product_flash_attention.default,
    torch.ops._c10d_functional.reduce_scatter_tensor.default,
}


# Uses PTD FSDP AC wrapper
# currently selective per op and per layer checkpointing are supported
def checkpoint_wrapper(module, config):
    if config.mode == "selective" and config.selective_ac_option == "op":

        def _get_custom_policy(meta):
            def _custom_policy(mode, func, *args, **kwargs):
                mm_count_key = f"{mode}_mm_count"
                if func == torch.ops.aten.mm.default:
                    meta[mm_count_key] += 1
                # Saves output of all compute ops, except every second mm
                return func in no_recompute_list and not (
                    func == torch.ops.aten.mm.default and meta[mm_count_key] % 2 == 0
                )

            return _custom_policy

        def selective_checkpointing_context_fn():
            meta = defaultdict(int)
            return _pt2_selective_checkpoint_context_fn_gen(_get_custom_policy(meta))

        return ptd_checkpoint_wrapper(
            module,
            checkpoint_impl=CheckpointImpl.NO_REENTRANT,
            checkpoint_fn=checkpoint,
            context_fn=selective_checkpointing_context_fn,
            use_reentrant=False,
            preserve_rng_state=False,
        )
    elif config.mode == "full":
        return ptd_checkpoint_wrapper(
            module,
            checkpoint_impl=CheckpointImpl.NO_REENTRANT,
            checkpoint_fn=checkpoint,
            use_reentrant=False,
            preserve_rng_state=False,
        )

    elif config.mode == "selective" and config.selective_ac_option.isdigit():
        """enables selective checkpointing of candidate layers.
        Usage:
        'selective_ac_option' with a positive 'int' value in config controls which layers to checkpoint.
        1 == checkpointing every one (all).
        2 == checkpoint every 2nd one
        """
        every_x_layer = int(config.selective_ac_option)
        assert (
            every_x_layer >= 0
        ), f"selective layer AC policy (every_x_layer) expects a positive integer, received {every_x_layer}"

        checkpoint_wrapper.__dict__.setdefault("_count", 0)

        checkpoint_wrapper._count += 1
        if not every_x_layer or checkpoint_wrapper._count % every_x_layer == 0:
            return ptd_checkpoint_wrapper(
                module,
                checkpoint_impl=CheckpointImpl.NO_REENTRANT,
                checkpoint_fn=checkpoint,
                use_reentrant=False,
                preserve_rng_state=False,
            )
        # skip activation checkpointing and store activations for this layer
        else:
            return module

    else:
        raise NotImplementedError(
            "Unknown AC type or AC config. Only selective op and selective layer ac implemented currently."
        )


def get_tp_parallel_strategy(
    job_config: JobConfig,
) -> Tuple[RowwiseParallel, ColwiseParallel]:
    """Get the parallel strategy for the transformer model.

    This function handles the special case of using float8 with tensor parallelism.
    """
    if job_config.training.fp8_linear == "dynamic":
        from float8_experimental.float8_tensor_parallel import (
            Float8ColwiseParallel,
            Float8RowwiseParallel,
        )

        return Float8RowwiseParallel, Float8ColwiseParallel
    return RowwiseParallel, ColwiseParallel


class TransformerChunk(torch.nn.Module):
    def __init__(
        self,
        orig_model,  # : Transformer,
        this_stage_layer_names: List[str],
        device,
        input_seqlen: int,
    ):
        super().__init__()
        self.tok_embeddings = None

        # inferring seqlen from forward(input) only works on stage0, bc on later stages
        # the hidden state input may have reduced seqlen due to TP.  We need to use the
        # original (full) seqlen for freqs_cis to be correct.
        self.input_seqlen = input_seqlen

        if "tok_embeddings" in this_stage_layer_names:
            self.tok_embeddings = orig_model.tok_embeddings

        with torch.device(device):
            self.freqs_cis = orig_model._precompute_freqs_cis()

        # preserve FQNs of original model by preserving structure
        # (including preserving position in layers[] list)- use dummy module
        self.layers = ModuleDict()
        for name in this_stage_layer_names:
            if "layers." in name:
                idx = name.split(".")[-1]
                self.layers[idx] = orig_model.layers[int(idx)]
        self.norm = None
        if "norm" in this_stage_layer_names:
            self.norm = orig_model.norm
        self.output = None
        if "output" in this_stage_layer_names:
            self.output = orig_model.output

    def forward(self, input):
        """
        Copypaste of original Transformer.forward, with conditionals and unpacking added
        such that we handle the cases where this rank doesn't have the embedding, or doesn't have
        the output layers.
        """
        if self.tok_embeddings:
            h = self.tok_embeddings(input)
        else:
            h = input

        freqs_cis = self.freqs_cis[0 : self.input_seqlen]

        for layer in self.layers.values():
            h = layer(h, freqs_cis)
        output = h

        if self.norm:
            h = self.norm(h)
            output = h

        if self.output:
            output = self.output(h).float()
        return output


def apply_pipeline_parallelism(
    model, world_mesh, parallel_dims, job_config: JobConfig, device, model_config: Dict
):
    if job_config.experimental.pipeline_parallel_split_mode == "manual":
        return apply_pipeline_parallelism_manual(
            model, world_mesh, parallel_dims, job_config, device, model_config
        )
    elif job_config.experimental.pipeline_parallel_split_mode == "tracer":
        return apply_pipeline_parallelism_tracer(
            model, world_mesh, parallel_dims, job_config, device, model_config
        )
    else:
        raise NotImplementedError(
            f"{job_config.experimental.pipeline_parallel_split_mode} is not a valid split mode"
        )


def build_pipeline_schedule(job_config, parallel_dims, stage, loss_fn):
    if job_config.experimental.pipeline_parallel_schedule == "1f1b":
        schedule_class = Schedule1F1B
    elif job_config.experimental.pipeline_parallel_schedule == "gpipe":
        schedule_class = ScheduleGPipe
    else:
        raise NotImplementedError(
            f"{job_config.experimental.pipeline_parallel_schedule} is not implemented"
        )
    return schedule_class(
        stage,
        n_microbatches=parallel_dims.pp,
        loss_fn=loss_fn,
    )


def _llama_fqns(num_layers):
    return (
        [
            "tok_embeddings",
        ]
        + [f"layers.{i}" for i in range(num_layers)]
        + [
            "norm",
            "output",
        ]
    )


def split_stage_fqns(fqns, split_points, stage_id):
    """Helper for splitting ordered list of layer names into layers per stage.

    split_points is a list of layer names, each layer will be the first layer in a stage
    """
    stages = []
    cur = []

    for name in fqns:
        if name in split_points:
            assert len(
                cur
            ), f"{name} is not a valid split point, do not specify the first layer of stage 0"
            stages.append(cur)
            cur = []
        cur.append(name)

    stages.append(cur)
    print(f"Split using points {split_points}, got statges {stages}")
    return stages[stage_id]


def apply_pipeline_parallelism_manual(
    model, world_mesh, parallel_dims, job_config: JobConfig, device, model_config: Dict
):
    """
    This API gets individual torch.nn.Module objects for each pipeline stage (including virtual stages).

    The SPMD parallelisms should be applied to
    """
    pp_mesh = world_mesh["pp"]
    pp_rank = pp_mesh.get_local_rank()
    pp_size = pp_mesh.size()
    # heuristically == PP dim but should be a config
    microbatches = parallel_dims.pp
    stage_idx = pp_rank  # TODO support virtual stages
    layers_per_rank = len(model.layers) // parallel_dims.pp
    layer_offset = layers_per_rank * pp_rank
    this_stage_layer_names = [
        f"layers.{i + layer_offset}" for i in range(layers_per_rank)
    ]
    if pp_rank == 0:
        this_stage_layer_names.insert(0, "tok_embeddings")
        assert "layers.0" in this_stage_layer_names
    elif pp_rank == pp_size - 1:
        this_stage_layer_names.append("norm")
        this_stage_layer_names.append("output")
        assert "layers.1" in this_stage_layer_names

    fqns = _llama_fqns(len(model.layers))
    new_names = split_stage_fqns(
        fqns, job_config.experimental.pipeline_parallel_split_points, pp_rank
    )
    assert len(new_names) == len(this_stage_layer_names), (
        len(new_names),
        len(this_stage_layer_names),
    )
    for n, n_ in zip(new_names, this_stage_layer_names):
        assert n == n_, (n, n_)

    input_seqlen = 2048  # TODO hack

    model = TransformerChunk(model, this_stage_layer_names, device, input_seqlen)
    # Create a pipeline representation from the model

    # TODO(whc) once ManualPipelineStage supports lazy shape inference, we can leave model on meta device longer and
    # get rid of the input shape hardcoded here. For now, it should not be a big deal since we only materialize the
    # layers of the model that map to this stage, not the whole model.

    # Get example input
    if pp_rank == 0:
        input_shape = (job_config.training.batch_size, job_config.training.seq_len)
        input = torch.randint(
            model_config.vocab_size, input_shape, dtype=torch.int64, device=device
        )

        # HACK- can't use shape inference via execution of the PP stage inside ManualPipelineStage API, becuase the
        # real output shapes will change after applying TP.  So we hardcode output shapes here, and thus bypass doing
        # shape inference.
        # the real fix is to use lazy shape inference during first PP forward, and not need to specify anything here.
        output_shape = (
            job_config.training.batch_size,
            int(job_config.training.seq_len // parallel_dims.tp),
            model_config.dim,
        )
        output = torch.empty(output_shape, dtype=torch.float32, device=device)
    else:
        # TODO(whc) can we rely on shape inference so that user doesn't have to compute TP impact on seq_len
        input_shape = (
            job_config.training.batch_size,
            int(job_config.training.seq_len // parallel_dims.tp),
            model_config.dim,
        )
        input = torch.randint(
            model_config.vocab_size, input_shape, dtype=torch.float32, device=device
        )
        # TODO wrong shape, need to consider output layer
        output_shape = (
            job_config.training.batch_size,
            int(job_config.training.seq_len // parallel_dims.tp),
            model_config.dim,
        )
        output = torch.empty(output_shape, dtype=torch.float32, device=device)

    model.to_empty(device=device)
    stage = ManualPipelineStage(
        model,
        pp_rank,
        pp_size,
        device,
        microbatches,
        input_args=input.chunk(microbatches)[0],
        output_args=output.chunk(microbatches)[0],
        group=pp_mesh.get_group("pp"),
    )
    return (stage, model)


def apply_pipeline_parallelism_tracer(
    model, world_mesh, parallel_dims, job_config: JobConfig, device, model_config: Dict
):
    assert (
        parallel_dims.pp_enabled
    ), "can't apply pipeline parallelism if it is not enabled"

    if job_config.model.norm_type == "fused_rmsnorm":
        # TODO(whc) - torch._dynamo.exc.Unsupported: Illegal getattr invocation stride in strict mode
        # coming from ` if dy.stride(-1) != 1:` in fused_rmsnorm
        raise NotImplementedError(
            "fused_rmsnorm not yet compatible with Pipeline Tracer (strides error). Please use layernorm or rmsnorm."
        )
    pp_mesh = world_mesh["pp"]
    pp_rank = pp_mesh.get_local_rank()
    stage_idx = pp_mesh.get_local_rank()
    layers_per_rank = len(model.layers) // parallel_dims.pp
    split_spec = {
        f"layers.{i * layers_per_rank}": SplitPoint.BEGINNING
        for i in range(1, parallel_dims.pp)
    }
    # Get example input
    input_shape = (job_config.training.batch_size, job_config.training.seq_len)
    input_ids = torch.randint(
        model.vocab_size, input_shape, dtype=torch.int64, device="meta"
    )

    # Create a pipeline representation from the model
    pipe = pipeline(
        model, parallel_dims.pp, example_args=(input_ids,), split_spec=split_spec
    )
    model = pipe.get_stage_module(stage_idx)
    stage = _PipelineStage(
        stage_module=model,
        stage_index=pp_rank,
        pipe_info=pipe.pipe_info,
        device=device,
        group=pp_mesh.get_group(),
    )
    return (stage, model)


def parallelize_llama(model, world_mesh, parallel_dims, job_config: JobConfig):
    """
    Apply SPMD parallelisms and activation checkpointing to the model.

    NOTE: The passed-in model preferably should be on meta device. Otherwise,
    the model must fit on GPU or CPU memory.
    """

    if parallel_dims.tp_enabled:
        if job_config.model.norm_type == "fused_rmsnorm":
            raise NotImplementedError(
                "fused_rmsnorm not yet compatible with TP. Please use layernorm or rmsnorm."
            )

        tp_mesh = world_mesh["tp"]
        row_parallel_strategy, col_parallel_strategy = get_tp_parallel_strategy(
            job_config
        )
        loss_parallel = parallel_dims.loss_parallel_enabled

        # 1. Parallelize the first embedding and the last linear proj layer
        # 2. Parallelize the root norm layer over the sequence dim
        # 3. Shard the first transformer block's inputs
        model = parallelize_module(
            model,
            tp_mesh,
            {
                "tok_embeddings": RowwiseParallel(
                    input_layouts=Replicate(),
                    output_layouts=Shard(1),
                ),
                "output": col_parallel_strategy(
                    input_layouts=Shard(1),
                    output_layouts=(Shard(-1) if loss_parallel else Replicate()),
                    use_local_output=not loss_parallel,
                ),
                "norm": SequenceParallel(),
            },
        )

        # Apply tensor + sequence parallelism to every transformer block
<<<<<<< HEAD
        for layer_name, transformer_block in model.layers.named_children():
=======
        for layer_id, transformer_block in model.layers.items():
>>>>>>> 00443756
            layer_plan = {
                "attention": PrepareModuleInput(
                    input_layouts=(Shard(1), None),
                    desired_input_layouts=(Replicate(), None),
                ),
                "attention.wq": col_parallel_strategy(),
                "attention.wk": col_parallel_strategy(),
                "attention.wv": col_parallel_strategy(),
                "attention.wo": row_parallel_strategy(output_layouts=Shard(1)),
                "attention_norm": SequenceParallel(),
                "feed_forward": PrepareModuleInput(
                    input_layouts=(Shard(1),),
                    desired_input_layouts=(Replicate(),),
                ),
                "feed_forward.w1": col_parallel_strategy(),
                "feed_forward.w2": row_parallel_strategy(output_layouts=Shard(1)),
                "feed_forward.w3": col_parallel_strategy(),
                "ffn_norm": SequenceParallel(),
            }

            # Adjust attention module to use the local number of heads
            attn_layer = transformer_block.attention
            attn_layer.n_heads = attn_layer.n_heads // tp_mesh.size()
            attn_layer.n_kv_heads = attn_layer.n_kv_heads // tp_mesh.size()

            parallelize_module(
                module=transformer_block,
                device_mesh=tp_mesh,
                parallelize_plan=layer_plan,
            )

        logger.info("Applied Tensor Parallelism to the model")

    if parallel_dims.dp_enabled:
        dp_mesh = world_mesh["dp"] if world_mesh.ndim > 1 else world_mesh
        assert dp_mesh.mesh_dim_names == ("dp",), dp_mesh.mesh_dim_names
        # TODO: Expose `reduce_dtype` as a config option.
        mp_policy = MixedPrecisionPolicy(
            # TODO(whc) need to fix PP + FSDP-mixed-precision
            # tracer for PP assumes f32 and is caught off guard when runtime FSDP interacts using bf16 inputs
            # param_dtype=torch.bfloat16, reduce_dtype=torch.float32
            param_dtype=torch.float32,
            reduce_dtype=torch.float32,
        )
        ac_mode = job_config.activation_checkpoint.mode
        fsdp_config = {"mesh": dp_mesh, "mp_policy": mp_policy}
<<<<<<< HEAD
        for layer_name, transformer_block in model.layers.named_children():
=======
        for layer_id, transformer_block in model.layers.items():
>>>>>>> 00443756
            if job_config.activation_checkpoint.mode in ("full", "selective"):
                transformer_block = checkpoint_wrapper(
                    transformer_block, job_config.activation_checkpoint
                )
            # As an optimization, do not reshard after forward for the last
            # transformer block since FSDP would prefetch it immediately
<<<<<<< HEAD
            # reshard_after_forward = layer_id < len(model.layers) - 1
            # TODO(whc) need to fix correctly handle layer-ids on pp-split module
            reshard_after_forward = True
=======
            reshard_after_forward = int(layer_id) < len(model.layers) - 1
>>>>>>> 00443756
            fully_shard(
                transformer_block,
                **fsdp_config,
                reshard_after_forward=reshard_after_forward,
            )
            model.layers.add_module(layer_name, transformer_block)

        # TODO(whc) do we need reshard_after_forward setting here too?
        model = fully_shard(model, **fsdp_config)
        if ac_mode in ("full", "selective"):
            logger.info(f"Applied {ac_mode} activation checkpointing to the model")
        logger.info("Applied FSDP to the model")

    return model<|MERGE_RESOLUTION|>--- conflicted
+++ resolved
@@ -8,7 +8,7 @@
 # llama model, i.e. activation checkpointing, etc.
 
 from collections import defaultdict
-from typing import Dict, List, Tuple
+from typing import Dict, Tuple
 
 import torch
 
@@ -41,7 +41,6 @@
     RowwiseParallel,
     SequenceParallel,
 )
-from torch.nn import ModuleDict
 from torch.utils.checkpoint import _pt2_selective_checkpoint_context_fn_gen, checkpoint
 
 from torchtitan.config_manager import JobConfig
@@ -145,68 +144,6 @@
     return RowwiseParallel, ColwiseParallel
 
 
-class TransformerChunk(torch.nn.Module):
-    def __init__(
-        self,
-        orig_model,  # : Transformer,
-        this_stage_layer_names: List[str],
-        device,
-        input_seqlen: int,
-    ):
-        super().__init__()
-        self.tok_embeddings = None
-
-        # inferring seqlen from forward(input) only works on stage0, bc on later stages
-        # the hidden state input may have reduced seqlen due to TP.  We need to use the
-        # original (full) seqlen for freqs_cis to be correct.
-        self.input_seqlen = input_seqlen
-
-        if "tok_embeddings" in this_stage_layer_names:
-            self.tok_embeddings = orig_model.tok_embeddings
-
-        with torch.device(device):
-            self.freqs_cis = orig_model._precompute_freqs_cis()
-
-        # preserve FQNs of original model by preserving structure
-        # (including preserving position in layers[] list)- use dummy module
-        self.layers = ModuleDict()
-        for name in this_stage_layer_names:
-            if "layers." in name:
-                idx = name.split(".")[-1]
-                self.layers[idx] = orig_model.layers[int(idx)]
-        self.norm = None
-        if "norm" in this_stage_layer_names:
-            self.norm = orig_model.norm
-        self.output = None
-        if "output" in this_stage_layer_names:
-            self.output = orig_model.output
-
-    def forward(self, input):
-        """
-        Copypaste of original Transformer.forward, with conditionals and unpacking added
-        such that we handle the cases where this rank doesn't have the embedding, or doesn't have
-        the output layers.
-        """
-        if self.tok_embeddings:
-            h = self.tok_embeddings(input)
-        else:
-            h = input
-
-        freqs_cis = self.freqs_cis[0 : self.input_seqlen]
-
-        for layer in self.layers.values():
-            h = layer(h, freqs_cis)
-        output = h
-
-        if self.norm:
-            h = self.norm(h)
-            output = h
-
-        if self.output:
-            output = self.output(h).float()
-        return output
-
-
 def apply_pipeline_parallelism(
     model, world_mesh, parallel_dims, job_config: JobConfig, device, model_config: Dict
 ):
@@ -271,7 +208,6 @@
         cur.append(name)
 
     stages.append(cur)
-    print(f"Split using points {split_points}, got statges {stages}")
     return stages[stage_id]
 
 
@@ -289,34 +225,23 @@
     # heuristically == PP dim but should be a config
     microbatches = parallel_dims.pp
     stage_idx = pp_rank  # TODO support virtual stages
-    layers_per_rank = len(model.layers) // parallel_dims.pp
-    layer_offset = layers_per_rank * pp_rank
-    this_stage_layer_names = [
-        f"layers.{i + layer_offset}" for i in range(layers_per_rank)
-    ]
+    this_stage_layer_names = split_stage_fqns(
+        _llama_fqns(len(model.layers)),
+        job_config.experimental.pipeline_parallel_split_points,
+        pp_rank,
+    )
+
     if pp_rank == 0:
-        this_stage_layer_names.insert(0, "tok_embeddings")
-        assert "layers.0" in this_stage_layer_names
+        model.norm = None
+        model.output = None
     elif pp_rank == pp_size - 1:
-        this_stage_layer_names.append("norm")
-        this_stage_layer_names.append("output")
-        assert "layers.1" in this_stage_layer_names
-
-    fqns = _llama_fqns(len(model.layers))
-    new_names = split_stage_fqns(
-        fqns, job_config.experimental.pipeline_parallel_split_points, pp_rank
-    )
-    assert len(new_names) == len(this_stage_layer_names), (
-        len(new_names),
-        len(this_stage_layer_names),
-    )
-    for n, n_ in zip(new_names, this_stage_layer_names):
-        assert n == n_, (n, n_)
-
-    input_seqlen = 2048  # TODO hack
-
-    model = TransformerChunk(model, this_stage_layer_names, device, input_seqlen)
-    # Create a pipeline representation from the model
+        model.tok_embeddings = None
+    names = list(model.layers.keys())
+    for name in names:
+        if f"layers.{name}" not in this_stage_layer_names:
+            del model.layers[name]
+
+    logger.info(f"PP rank {pp_rank} is using this model chunk\n{model}")
 
     # TODO(whc) once ManualPipelineStage supports lazy shape inference, we can leave model on meta device longer and
     # get rid of the input shape hardcoded here. For now, it should not be a big deal since we only materialize the
@@ -374,16 +299,18 @@
 def apply_pipeline_parallelism_tracer(
     model, world_mesh, parallel_dims, job_config: JobConfig, device, model_config: Dict
 ):
-    assert (
-        parallel_dims.pp_enabled
-    ), "can't apply pipeline parallelism if it is not enabled"
-
     if job_config.model.norm_type == "fused_rmsnorm":
         # TODO(whc) - torch._dynamo.exc.Unsupported: Illegal getattr invocation stride in strict mode
         # coming from ` if dy.stride(-1) != 1:` in fused_rmsnorm
         raise NotImplementedError(
             "fused_rmsnorm not yet compatible with Pipeline Tracer (strides error). Please use layernorm or rmsnorm."
         )
+
+    # TODO(whc) maybe we can just fix this by feeding bf16 into the tracer for its input shapes?
+    raise NotImplementedError(
+        "pipeline tracer doesn't work with fsdp mixed precision currently. "
+        "To work around, edit fsdp mixed precision config to use fp32."
+    )
     pp_mesh = world_mesh["pp"]
     pp_rank = pp_mesh.get_local_rank()
     stage_idx = pp_mesh.get_local_rank()
@@ -454,11 +381,7 @@
         )
 
         # Apply tensor + sequence parallelism to every transformer block
-<<<<<<< HEAD
-        for layer_name, transformer_block in model.layers.named_children():
-=======
         for layer_id, transformer_block in model.layers.items():
->>>>>>> 00443756
             layer_plan = {
                 "attention": PrepareModuleInput(
                     input_layouts=(Shard(1), None),
@@ -497,38 +420,27 @@
         assert dp_mesh.mesh_dim_names == ("dp",), dp_mesh.mesh_dim_names
         # TODO: Expose `reduce_dtype` as a config option.
         mp_policy = MixedPrecisionPolicy(
-            # TODO(whc) need to fix PP + FSDP-mixed-precision
-            # tracer for PP assumes f32 and is caught off guard when runtime FSDP interacts using bf16 inputs
-            # param_dtype=torch.bfloat16, reduce_dtype=torch.float32
-            param_dtype=torch.float32,
+            param_dtype=torch.bfloat16,
             reduce_dtype=torch.float32,
         )
         ac_mode = job_config.activation_checkpoint.mode
         fsdp_config = {"mesh": dp_mesh, "mp_policy": mp_policy}
-<<<<<<< HEAD
-        for layer_name, transformer_block in model.layers.named_children():
-=======
         for layer_id, transformer_block in model.layers.items():
->>>>>>> 00443756
             if job_config.activation_checkpoint.mode in ("full", "selective"):
                 transformer_block = checkpoint_wrapper(
                     transformer_block, job_config.activation_checkpoint
                 )
             # As an optimization, do not reshard after forward for the last
             # transformer block since FSDP would prefetch it immediately
-<<<<<<< HEAD
-            # reshard_after_forward = layer_id < len(model.layers) - 1
+            # reshard_after_forward = int(layer_id) < len(model.layers) - 1
             # TODO(whc) need to fix correctly handle layer-ids on pp-split module
             reshard_after_forward = True
-=======
-            reshard_after_forward = int(layer_id) < len(model.layers) - 1
->>>>>>> 00443756
             fully_shard(
                 transformer_block,
                 **fsdp_config,
                 reshard_after_forward=reshard_after_forward,
             )
-            model.layers.add_module(layer_name, transformer_block)
+            model.layers[layer_id] = transformer_block
 
         # TODO(whc) do we need reshard_after_forward setting here too?
         model = fully_shard(model, **fsdp_config)
