--- conflicted
+++ resolved
@@ -473,40 +473,22 @@
             reshard_after_forward = False
         else:
             # As an optimization, do not reshard after forward for the last
-<<<<<<< HEAD
-            # transformer block since FSDP would prefetch it immediately.
-            # When using Pipeline Parallelism, generally zero-2 is best so as to avoid repeated reshardings
-            # per microbatch.
-            reshard_after_forward = (
-                int(layer_id) < len(model.layers) - 1 and not parallel_dims.pp_enabled
-            )
-            fully_shard(
-                transformer_block,
-                **fsdp_config,
-                reshard_after_forward=reshard_after_forward,
-            )
-        fully_shard(
-            model.tok_embeddings,
-            **fsdp_config,
-            reshard_after_forward=not parallel_dims.pp_enabled,
-        )
-        fully_shard(
-            [model.norm, model.output], **fsdp_config, reshard_after_forward=False
-        )
-        fully_shard(
-            model, **fsdp_config, reshard_after_forward=not parallel_dims.pp_enabled
-=======
             # transformer block since FSDP would prefetch it immediately
             reshard_after_forward = int(layer_id) < len(model.layers) - 1
         fully_shard(
             transformer_block,
             **fsdp_config,
             reshard_after_forward=reshard_after_forward,
->>>>>>> ac4612e7
         )
     fully_shard(
-        model, **fsdp_config, reshard_after_forward=not parallel_dims.pp_enabled
-    )
+        model.tok_embeddings,
+        **fsdp_config,
+        reshard_after_forward=not parallel_dims.pp_enabled,
+    )
+    fully_shard(
+        [model.norm, model.output], **fsdp_config, reshard_after_forward=False
+    )
+    fully_shard(model, **fsdp_config)
 
     logger.info("Applied FSDP to the model")
     return model
