--- conflicted
+++ resolved
@@ -79,13 +79,18 @@
     elif ac_config.mode == "selective" and ac_config.selective_ac_option.isdigit():
         # Checkpoint every `ac_freq` of the modules passed to this function
         ac_freq = int(ac_config.selective_ac_option)
-        assert ac_freq > 0, f"{ac_freq}"
+        if ac_freq <= 0:
+            raise ValueError(
+                f"Selective layer AC expects a positive int as selective_ac_option but got {ac_freq}"
+            )
         ptd_checkpoint_wrapper.__dict__.setdefault("_count", 0)
         ptd_checkpoint_wrapper._count += 1
         if not ac_freq or ptd_checkpoint_wrapper._count % ac_freq == 0:
             return ptd_checkpoint_wrapper(module, preserve_rng_state=False)
         else:
             return module
+    else:
+        raise ValueError(f"Invalid AC mode: {ac_config.mode}")
 
 
 def get_tp_parallel_strategy(
@@ -320,11 +325,7 @@
                 output_layouts=Shard(1),
             ),
             "norm": SequenceParallel(),
-<<<<<<< HEAD
             "output": colwise_parallel_weight(
-=======
-            "output": col_parallel_strategy(
->>>>>>> c7a6a3e5
                 input_layouts=Shard(1),
                 output_layouts=Shard(-1) if loss_parallel else Replicate(),
                 use_local_output=not loss_parallel,
@@ -339,7 +340,6 @@
     for layer_id, transformer_block in model.layers.items():
         layer_plan = {
             "attention_norm": SequenceParallel(),
-<<<<<<< HEAD
             "attention": prepare_module_weight_input(
                 input_layouts=(Shard(1), None),
                 desired_input_layouts=(Replicate(), None),
@@ -356,24 +356,6 @@
             "feed_forward.w1": colwise_parallel_weight(),
             "feed_forward.w2": rowwise_parallel_weight(output_layouts=Shard(1)),
             "feed_forward.w3": colwise_parallel_weight(),
-=======
-            "attention": prepare_module_input(
-                input_layouts=(Shard(1), None),
-                desired_input_layouts=(Replicate(), None),
-            ),
-            "attention.wq": col_parallel_strategy(),
-            "attention.wk": col_parallel_strategy(),
-            "attention.wv": col_parallel_strategy(),
-            "attention.wo": row_parallel_strategy(output_layouts=Shard(1)),
-            "ffn_norm": SequenceParallel(),
-            "feed_forward": prepare_module_input(
-                input_layouts=(Shard(1),),
-                desired_input_layouts=(Replicate(),),
-            ),
-            "feed_forward.w1": col_parallel_strategy(),
-            "feed_forward.w2": row_parallel_strategy(output_layouts=Shard(1)),
-            "feed_forward.w3": col_parallel_strategy(),
->>>>>>> c7a6a3e5
         }
 
         # Adjust attention module to use the local number of heads
