# Copyright (c) Meta Platforms, Inc. and affiliates.
# All rights reserved.
#
# This source code is licensed under the BSD-style license found in the
# LICENSE file in the root directory of this source tree.

# This file applies the PT-D parallelisms (except pipeline parallelism) and various
# training techniques (e.g. activation checkpointing and compile) to the Llama model.

from collections import defaultdict

import torch
import torch.nn as nn

from torch.distributed import DeviceMesh
from torch.distributed._composable.fsdp import (
    CPUOffloadPolicy,
    fully_shard,
    MixedPrecisionPolicy,
)
from torch.distributed._composable.replicate import replicate
from torch.distributed._tensor import Replicate, Shard
from torch.distributed.algorithms._checkpoint.checkpoint_wrapper import (
    checkpoint_wrapper as ptd_checkpoint_wrapper,
)
from torch.distributed.tensor.parallel import (
    ColwiseParallel,
    parallelize_module,
    PrepareModuleInput,
    RowwiseParallel,
    SequenceParallel,
)

from torchtitan.config_manager import JobConfig, TORCH_DTYPE_MAP
from torchtitan.logging import logger
from torchtitan.parallelisms.parallel_dims import ParallelDims
from torchtitan.parallelisms.utils import check_strided_sharding_enabled


def parallelize_llama(
    model: nn.Module,
    world_mesh: DeviceMesh,
    parallel_dims: ParallelDims,
    job_config: JobConfig,
):
    """
    Apply tensor parallelism, activation checkpointing, torch.compile, and data
    parallelism to the model.

    NOTE: The passed-in model preferably should be on meta device. Otherwise,
    the model must fit on GPU or CPU memory.
    """

    if parallel_dims.tp_enabled:
        if (
            job_config.experimental.enable_async_tensor_parallel
            and not job_config.training.compile
        ):
            raise RuntimeError("Async TP requires --training.compile")
        apply_tp(
            model,
            world_mesh["tp"],
            loss_parallel=parallel_dims.loss_parallel_enabled,
            enable_float8=job_config.float8.enable_float8_linear,
            enable_async_tp=job_config.experimental.enable_async_tensor_parallel,
        )

    if job_config.activation_checkpoint.mode != "none":
        apply_ac(model, job_config.activation_checkpoint)

    # turn on per-TransformerBlock compile after AC wrapping and before FSDP
    if job_config.training.compile:
        if job_config.model.norm_type == "fused_rmsnorm":
            raise NotImplementedError(
                "fused_rmsnorm is not compatible with torch.compile yet. "
                "Please use rmsnorm or layernorm."
            )
        apply_compile(model)

<<<<<<< HEAD
    if parallel_dims.dp_enabled:
        if parallel_dims.dp_shard_enabled:
            if parallel_dims.dp_replicate_enabled:
                dp_mesh = world_mesh["dp_replicate", "dp_shard"]
            else:
                dp_mesh = world_mesh["dp"]

            apply_fsdp(
                model,
                dp_mesh,
                param_dtype=TORCH_DTYPE_MAP[job_config.training.mixed_precision_param],
                reduce_dtype=TORCH_DTYPE_MAP[
                    job_config.training.mixed_precision_reduce
                ],
                tp_enabled=parallel_dims.tp_enabled,
                pp_enabled=parallel_dims.pp_enabled,
                cpu_offload=job_config.training.enable_cpu_offload,
            )
            if parallel_dims.dp_replicate_enabled:
                logger.info("Applied HSDP to the model")
            else:
                logger.info("Applied FSDP to the model")
=======
    if (
        parallel_dims.dp_shard_enabled
    ):  # apply FSDP or HSDP, potentially with Context Parallel

        # TODO: instead of flattening the mesh twice, we could've done in a batter way:
        # dp_mesh = world_mesh["dp_cp"] if parallel_dims.cp_enabled else world_mesh["dp"]
        # However, this leads to an error in `DeviceMesh.__get_item__` which I believe is
        # a bug in DeviceMesh. We should fix it and then use the above line.
        dp_mesh_dim_names = (
            ("dp_replicate", "dp_shard")
            if parallel_dims.dp_replicate_enabled
            else ("dp",)
        )
        # note that mesh can only be flattened from the finest-grained mesh dimensions
        dp_mesh = (
            world_mesh[(*dp_mesh_dim_names, "cp")]._flatten("dp_cp")
            if parallel_dims.cp_enabled
            else world_mesh[dp_mesh_dim_names]
        )

        apply_fsdp(
            model,
            dp_mesh,
            param_dtype=TORCH_DTYPE_MAP[job_config.training.mixed_precision_param],
            reduce_dtype=TORCH_DTYPE_MAP[job_config.training.mixed_precision_reduce],
            tp_enabled=parallel_dims.tp_enabled,
            pp_enabled=parallel_dims.pp_enabled,
        )

        if parallel_dims.dp_replicate_enabled:
            logger.info("Applied HSDP to the model")
>>>>>>> 1060feac
        else:
            logger.info("Applied FSDP to the model")

        if parallel_dims.cp_enabled:
            logger.info("Applied Context Parallel to the model")
    elif parallel_dims.dp_replicate_enabled:
        if world_mesh.ndim > 1:
            raise RuntimeError("DDP has not supported > 1D parallelism")
        apply_ddp(
            model,
            world_mesh,
            enable_compile=job_config.training.compile,
            enable_compiled_autograd=job_config.experimental.enable_compiled_autograd,
        )


def apply_tp(
    model: nn.Module,
    tp_mesh: DeviceMesh,
    loss_parallel: bool,
    enable_float8: bool,
    enable_async_tp: bool,
):
    """Apply tensor parallelism."""
    # 1. Parallelize the embedding and shard its outputs (which are the first
    # transformer block's inputs)
    # 2. Parallelize the root norm layer over the sequence dim
    # 3. Parallelize the final linear output layer
    parallelize_module(
        model,
        tp_mesh,
        {
            "tok_embeddings": RowwiseParallel(
                input_layouts=Replicate(),
                output_layouts=Shard(1),
            ),
            "norm": SequenceParallel(),
            "output": ColwiseParallel(
                input_layouts=Shard(1),
                output_layouts=Shard(-1) if loss_parallel else Replicate(),
                use_local_output=not loss_parallel,
            ),
        },
    )

    # Parallel styles used for transformer block linear weights and their
    # inputs may be different for float8 linears
    if enable_float8:
        # TODO(vkuzo): once float8 configuration supports delayed scaling,
        # add a check here to enforce supported float8 all-gather configurations
        # TODO(vkuzo): add the items below to __init__.py of torchao.float8 and import from there
        from torchao.float8.float8_tensor_parallel import (
            Float8ColwiseParallel,
            Float8RowwiseParallel,
            PrepareFloat8ModuleInput,
        )

        rowwise_parallel, colwise_parallel, prepare_module_input = (
            Float8RowwiseParallel,
            Float8ColwiseParallel,
            PrepareFloat8ModuleInput,
        )
    else:
        rowwise_parallel, colwise_parallel, prepare_module_input = (
            RowwiseParallel,
            ColwiseParallel,
            PrepareModuleInput,
        )

    # Apply tensor + sequence parallelism to every transformer block
    # NOTE: At the cost of model code change, we can accelerate Sequence Parallel
    #       by folding (and unfolding) the batch dimension and the sequence dimension.
    #       Examples can be found at https://github.com/pytorch/torchtitan/pull/437
    for layer_id, transformer_block in model.layers.items():
        layer_plan = {
            "attention_norm": SequenceParallel(),
            "attention": prepare_module_input(
                input_layouts=(Shard(1), None),
                desired_input_layouts=(Replicate(), None),
            ),
            "attention.wq": colwise_parallel(),
            "attention.wk": colwise_parallel(),
            "attention.wv": colwise_parallel(),
            "attention.wo": rowwise_parallel(output_layouts=Shard(1)),
            "ffn_norm": SequenceParallel(),
            "feed_forward": prepare_module_input(
                input_layouts=(Shard(1),),
                desired_input_layouts=(Replicate(),),
            ),
            "feed_forward.w1": colwise_parallel(),
            "feed_forward.w2": rowwise_parallel(output_layouts=Shard(1)),
            "feed_forward.w3": colwise_parallel(),
        }

        parallelize_module(
            module=transformer_block,
            device_mesh=tp_mesh,
            parallelize_plan=layer_plan,
        )

    if enable_async_tp:
        from torch.distributed._symmetric_memory import enable_symm_mem_for_group

        torch._inductor.config._micro_pipeline_tp = True
        enable_symm_mem_for_group(tp_mesh.get_group().group_name)

    logger.info(
        f"Applied {'Float8 ' if enable_float8 else ''}{'Async ' if enable_async_tp else ''}"
        "Tensor Parallelism to the model"
    )


# for selective op activation checkpointing
_save_list = {
    torch.ops.aten.mm.default,
    torch.ops.aten._scaled_dot_product_efficient_attention.default,
    torch.ops.aten._scaled_dot_product_flash_attention.default,
    torch.ops._c10d_functional.reduce_scatter_tensor.default,
}


def _apply_ac_to_transformer_block(module: nn.Module, ac_config):
    valid_ac_modes = ("full", "selective")
    if ac_config.mode not in valid_ac_modes:
        raise ValueError(
            f"Invalid AC mode: {ac_config.mode}. Valid modes: {valid_ac_modes}"
        )

    if ac_config.mode == "full":
        return ptd_checkpoint_wrapper(module, preserve_rng_state=False)

    assert ac_config.mode == "selective", f"{ac_config.mode}"
    use_op_sac = ac_config.selective_ac_option == "op"
    use_layer_sac = ac_config.selective_ac_option.isdigit()
    if not use_op_sac and not use_layer_sac:
        raise ValueError(
            f"Invalid selective AC option: {ac_config.selective_ac_option}. "
            f"Valid options: 'op' or a positive int representing layer frequency"
        )
    if use_op_sac:
        from torch.utils.checkpoint import (
            CheckpointPolicy,
            create_selective_checkpoint_contexts,
        )

        def _get_custom_policy(meta):
            def _custom_policy(ctx, func, *args, **kwargs):
                mode = "recompute" if ctx.is_recompute else "forward"
                mm_count_key = f"{mode}_mm_count"
                if func == torch.ops.aten.mm.default:
                    meta[mm_count_key] += 1
                # Saves output of all compute ops, except every second mm
                to_save = func in _save_list and not (
                    func == torch.ops.aten.mm.default and meta[mm_count_key] % 2 == 0
                )
                return (
                    CheckpointPolicy.MUST_SAVE
                    if to_save
                    else CheckpointPolicy.PREFER_RECOMPUTE
                )

            return _custom_policy

        def selective_checkpointing_context_fn():
            meta = defaultdict(int)
            return create_selective_checkpoint_contexts(_get_custom_policy(meta))

        return ptd_checkpoint_wrapper(
            module,
            context_fn=selective_checkpointing_context_fn,
            preserve_rng_state=False,
        )
    elif use_layer_sac:
        # Checkpoint every `ac_freq` of the modules passed to this function
        ac_freq = int(ac_config.selective_ac_option)
        ptd_checkpoint_wrapper.__dict__.setdefault("_count", 0)
        ptd_checkpoint_wrapper._count += 1
        if not ac_freq or ptd_checkpoint_wrapper._count % ac_freq == 0:
            return ptd_checkpoint_wrapper(module, preserve_rng_state=False)
        else:
            return module


def apply_ac(model: nn.Module, ac_config):
    """Apply activation checkpointing to the model."""
    for layer_id, transformer_block in model.layers.named_children():
        transformer_block = _apply_ac_to_transformer_block(transformer_block, ac_config)
        model.layers.register_module(layer_id, transformer_block)

    logger.info(f"Applied {ac_config.mode} activation checkpointing to the model")


def apply_compile(model: nn.Module):
    """
    Apply torch.compile to each TransformerBlock, which makes compilation efficient due to
    repeated structure. Alternatively one can compile the whole model (after applying DP).
    """
    for layer_id, transformer_block in model.layers.named_children():
        transformer_block = torch.compile(transformer_block, fullgraph=True)
        model.layers.register_module(layer_id, transformer_block)

    logger.info("Compiling each TransformerBlock with torch.compile")


def apply_fsdp(
    model: nn.Module,
    dp_mesh: DeviceMesh,
    param_dtype: torch.dtype,
    reduce_dtype: torch.dtype,
    tp_enabled: bool,
    pp_enabled: bool,
    cpu_offload: bool = False,
):
    """
    Apply data parallelism to the model. FSDP2 is used here.
    """
    mp_policy = MixedPrecisionPolicy(param_dtype=param_dtype, reduce_dtype=reduce_dtype)
    fsdp_config = {"mesh": dp_mesh, "mp_policy": mp_policy}
    if cpu_offload:
        fsdp_config["offload_policy"] = CPUOffloadPolicy()

    # TODO: remove this check once PyTorch 2.5 is released. We can safely assume
    # that users won't use a nightly build which is older than 20240809 by then.
    if tp_enabled:
        # check if strided sharding is enabled, which is necessary for 2D/3D DCP
        check_strided_sharding_enabled()

    for layer_id, transformer_block in model.layers.items():
        if pp_enabled:
            # For PP, do not reshard after forward to avoid per-microbatch
            # all-gathers, which can be expensive and non-overlapped
            reshard_after_forward = False
        else:
            # As an optimization, do not reshard after forward for the last
            # transformer block since FSDP would prefetch it immediately
            reshard_after_forward = int(layer_id) < len(model.layers) - 1
        fully_shard(
            transformer_block,
            **fsdp_config,
            reshard_after_forward=reshard_after_forward,
        )
    fully_shard(model, **fsdp_config, reshard_after_forward=not pp_enabled)


def apply_ddp(
    model: nn.Module,
    dp_mesh: DeviceMesh,
    enable_compile: bool,
    enable_compiled_autograd: bool,
):
    if enable_compile:
        if enable_compiled_autograd:
            torch._dynamo.config.optimize_ddp = (
                "python_reducer_without_compiled_forward"
            )
        else:
            torch._dynamo.config.optimize_ddp = "ddp_optimizer"

    replicate(model, device_mesh=dp_mesh, bucket_cap_mb=100)

    logger.info("Applied DDP to the model")<|MERGE_RESOLUTION|>--- conflicted
+++ resolved
@@ -77,30 +77,6 @@
             )
         apply_compile(model)
 
-<<<<<<< HEAD
-    if parallel_dims.dp_enabled:
-        if parallel_dims.dp_shard_enabled:
-            if parallel_dims.dp_replicate_enabled:
-                dp_mesh = world_mesh["dp_replicate", "dp_shard"]
-            else:
-                dp_mesh = world_mesh["dp"]
-
-            apply_fsdp(
-                model,
-                dp_mesh,
-                param_dtype=TORCH_DTYPE_MAP[job_config.training.mixed_precision_param],
-                reduce_dtype=TORCH_DTYPE_MAP[
-                    job_config.training.mixed_precision_reduce
-                ],
-                tp_enabled=parallel_dims.tp_enabled,
-                pp_enabled=parallel_dims.pp_enabled,
-                cpu_offload=job_config.training.enable_cpu_offload,
-            )
-            if parallel_dims.dp_replicate_enabled:
-                logger.info("Applied HSDP to the model")
-            else:
-                logger.info("Applied FSDP to the model")
-=======
     if (
         parallel_dims.dp_shard_enabled
     ):  # apply FSDP or HSDP, potentially with Context Parallel
@@ -128,11 +104,11 @@
             reduce_dtype=TORCH_DTYPE_MAP[job_config.training.mixed_precision_reduce],
             tp_enabled=parallel_dims.tp_enabled,
             pp_enabled=parallel_dims.pp_enabled,
+            cpu_offload=job_config.training.enable_cpu_offload,
         )
 
         if parallel_dims.dp_replicate_enabled:
             logger.info("Applied HSDP to the model")
->>>>>>> 1060feac
         else:
             logger.info("Applied FSDP to the model")
 
