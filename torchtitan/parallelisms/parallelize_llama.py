# Copyright (c) Meta Platforms, Inc. and affiliates.
# All rights reserved.
#
# This source code is licensed under the BSD-style license found in the
# LICENSE file in the root directory of this source tree.

# this file applies the PTD parallelisms and various training techniques to the
# llama model, i.e. activation checkpointing, etc.

from collections import defaultdict
from typing import Dict, Tuple

import torch

from torch.distributed._composable.fsdp import fully_shard, MixedPrecisionPolicy
from torch.distributed._tensor import Replicate, Shard
from torch.distributed.algorithms._checkpoint.checkpoint_wrapper import (
    checkpoint_wrapper as ptd_checkpoint_wrapper,
    CheckpointImpl,
)
from torch.distributed.pipelining import pipeline, SplitPoint
from torch.distributed.pipelining._PipelineStage import (
    _PipelineStage,
    ManualPipelineStage,
)
from torch.distributed.tensor.parallel import (
    ColwiseParallel,
    parallelize_module,
    PrepareModuleInput,
    RowwiseParallel,
    SequenceParallel,
)

from torch.utils.checkpoint import _pt2_selective_checkpoint_context_fn_gen, checkpoint

from torchtitan.config_manager import JobConfig, TORCH_DTYPE_MAP
from torchtitan.logging_utils import logger

# for selective AC
no_recompute_list = {
    torch.ops.aten.mm.default,
    torch.ops.aten._scaled_dot_product_efficient_attention.default,
    torch.ops.aten._scaled_dot_product_flash_attention.default,
    torch.ops._c10d_functional.reduce_scatter_tensor.default,
}


# Uses PTD FSDP AC wrapper
# currently selective per op and per layer checkpointing are supported
def checkpoint_wrapper(module, config):
    if config.mode == "selective" and config.selective_ac_option == "op":

        def _get_custom_policy(meta):
            def _custom_policy(mode, func, *args, **kwargs):
                mm_count_key = f"{mode}_mm_count"
                if func == torch.ops.aten.mm.default:
                    meta[mm_count_key] += 1
                # Saves output of all compute ops, except every second mm
                return func in no_recompute_list and not (
                    func == torch.ops.aten.mm.default and meta[mm_count_key] % 2 == 0
                )

            return _custom_policy

        def selective_checkpointing_context_fn():
            meta = defaultdict(int)
            return _pt2_selective_checkpoint_context_fn_gen(_get_custom_policy(meta))

        return ptd_checkpoint_wrapper(
            module,
            checkpoint_impl=CheckpointImpl.NO_REENTRANT,
            checkpoint_fn=checkpoint,
            context_fn=selective_checkpointing_context_fn,
            use_reentrant=False,
            preserve_rng_state=False,
        )
    elif config.mode == "full":
        return ptd_checkpoint_wrapper(
            module,
            checkpoint_impl=CheckpointImpl.NO_REENTRANT,
            checkpoint_fn=checkpoint,
            use_reentrant=False,
            preserve_rng_state=False,
        )

    elif config.mode == "selective" and config.selective_ac_option.isdigit():
        """enables selective checkpointing of candidate layers.
        Usage:
        'selective_ac_option' with a positive 'int' value in config controls which layers to checkpoint.
        1 == checkpointing every one (all).
        2 == checkpoint every 2nd one
        """
        every_x_layer = int(config.selective_ac_option)
        assert (
            every_x_layer >= 0
        ), f"selective layer AC policy (every_x_layer) expects a positive integer, received {every_x_layer}"

        checkpoint_wrapper.__dict__.setdefault("_count", 0)

        checkpoint_wrapper._count += 1
        if not every_x_layer or checkpoint_wrapper._count % every_x_layer == 0:
            return ptd_checkpoint_wrapper(
                module,
                checkpoint_impl=CheckpointImpl.NO_REENTRANT,
                checkpoint_fn=checkpoint,
                use_reentrant=False,
                preserve_rng_state=False,
            )
        # skip activation checkpointing and store activations for this layer
        else:
            return module

    else:
        raise NotImplementedError(
            "Unknown AC type or AC config. Only selective op and selective layer ac implemented currently."
        )


def get_tp_parallel_strategy(
    job_config: JobConfig,
) -> Tuple[RowwiseParallel, ColwiseParallel]:
    """Get the parallel strategy for the transformer model.

    This function handles the special case of using float8 with tensor parallelism.
    """
    if job_config.training.fp8_linear == "dynamic":
        from float8_experimental.float8_tensor_parallel import (
            Float8ColwiseParallel,
            Float8RowwiseParallel,
        )

        return Float8RowwiseParallel, Float8ColwiseParallel
    return RowwiseParallel, ColwiseParallel


def pipeline_llama(
    model, world_mesh, parallel_dims, job_config: JobConfig, device, model_config: Dict
):
    if job_config.experimental.pipeline_parallel_split_mode == "manual":
        return pipeline_llama_manual(
            model, world_mesh, parallel_dims, job_config, device, model_config
        )
    elif job_config.experimental.pipeline_parallel_split_mode == "tracer":
        return pipeline_llama_tracer(
            model, world_mesh, parallel_dims, job_config, device, model_config
        )
    else:
        raise NotImplementedError(
            f"{job_config.experimental.pipeline_parallel_split_mode} is not a valid split mode"
        )


def _llama_trace_input(job_config, model_config, device="meta"):
    """Get meta tensors with the right input shapes used for tracing"""
    tokens_shape = (job_config.training.batch_size, job_config.training.seq_len)
    tokens = torch.randint(
        model_config.vocab_size, tokens_shape, dtype=torch.int64, device=device
    )
    return (tokens,)


def pipeline_llama_manual(
    model, world_mesh, parallel_dims, job_config: JobConfig, device, model_config: Dict
):
    """
    This API extracts one torch.nn.Module objects for the part of the model configured to run inside this stage.

    It wraps the model chunk in a ManualPipelineStage object and returns both the stage and model objects.

    The stage object is used to create a pipeline schedule, and the model object can be used for applying SPMD
    parallelism.
    """
    pp_mesh = world_mesh["pp"]
    pp_rank = pp_mesh.get_local_rank()
    pp_size = pp_mesh.size()
    microbatches = (
        job_config.experimental.pipeline_parallel_microbatches or parallel_dims.pp
    )
    stage_idx = pp_rank

    splits = job_config.experimental.pipeline_parallel_split_points
    start_layer = splits[stage_idx - 1] if stage_idx > 0 else None
    stop_layer = splits[stage_idx] if stage_idx < pp_size - 1 else None

    if pp_rank > 0:
        model.tok_embeddings = None

    drop_layers = True
    for name in list(model.layers.keys()):
        # we keep layers in a contiguous region between start (inclusive) and stop (exclusive)
        if start_layer is None or f"layers.{name}" == start_layer:
            drop_layers = False
        if stop_layer is not None and f"layers.{name}" == stop_layer:
            drop_layers = True
        if drop_layers:
            del model.layers[name]

    if pp_rank < pp_size - 1:
        model.norm = None
        model.output = None

    logger.info(f"PP rank {pp_rank} is using this model chunk\n{model}")

    # TODO(whc) once ManualPipelineStage supports lazy shape inference, we can leave model on meta device longer and
    # get rid of the input shape hardcoded here. For now, it should not be a big deal since we only materialize the
    # layers of the model that map to this stage, not the whole model.
    mp_arg = job_config.training.mixed_precision_param
    mp_dtype = TORCH_DTYPE_MAP[mp_arg] if parallel_dims.dp_enabled else torch.float32
    batch_size = job_config.training.batch_size
    local_seq_len = int(job_config.training.seq_len // parallel_dims.tp)
    layers_io_shape = (batch_size, local_seq_len, model_config.dim)
    output_layer_shape = (batch_size, local_seq_len, model_config.vocab_size)
    if pp_rank == 0:
        # first layer
        input = torch.randint(
            model_config.vocab_size,
            size=(batch_size, job_config.training.seq_len),
            dtype=torch.int64,
            device=device,
        )
    else:
        # later layers (assume all start w/ a transformer layer)
        input = torch.rand(layers_io_shape, dtype=mp_dtype, device=device)

    if pp_rank == pp_size - 1:
        # last layer
        output = torch.rand(output_layer_shape, dtype=torch.float32, device=device)
    else:
        # earlier layers (assume all end in a transformer layer)
        output = torch.rand(layers_io_shape, dtype=mp_dtype, device=device)

    model.to_empty(device=device)
    stage = ManualPipelineStage(
        model,
        pp_rank,
        pp_size,
        device,
        microbatches,
        input_args=input.chunk(microbatches)[0],
        output_args=output.chunk(microbatches)[0],
        group=pp_mesh.get_group("pp"),
    )
    return (stage, model)


def pipeline_llama_tracer(
    model, world_mesh, parallel_dims, job_config: JobConfig, device, model_config: Dict
):
    if job_config.model.norm_type == "fused_rmsnorm":
        # TODO(whc) - torch._dynamo.exc.Unsupported: Illegal getattr invocation stride in strict mode
        # coming from ` if dy.stride(-1) != 1:` in fused_rmsnorm
        raise NotImplementedError(
            "fused_rmsnorm not yet compatible with Pipeline Tracer (strides error). Please use layernorm or rmsnorm."
        )

    # TODO(whc) maybe we can just fix this by feeding bf16 into the tracer for its input shapes?
    raise NotImplementedError(
        "pipeline tracer doesn't work with fsdp mixed precision currently. "
        "To work around, edit fsdp mixed precision config to use fp32."
    )
    pp_mesh = world_mesh["pp"]
    pp_rank = pp_mesh.get_local_rank()
    stage_idx = pp_mesh.get_local_rank()
    layers_per_rank = len(model.layers) // parallel_dims.pp
    split_spec = {
        f"layers.{i * layers_per_rank}": SplitPoint.BEGINNING
        for i in range(1, parallel_dims.pp)
    }

    # Create a pipeline representation from the model
    pipe = pipeline(
        model,
        job_config.experimental.pipeline_parallel_microbatches or parallel_dims.pp,
        example_args=_llama_trace_input(job_config, model_config),
        split_spec=split_spec,
    )
    model = pipe.get_stage_module(stage_idx)
    stage = _PipelineStage(
        stage_module=model,
        stage_index=pp_rank,
        pipe_info=pipe.pipe_info,
        device=device,
        group=pp_mesh.get_group(),
    )
    return (stage, model)


def parallelize_llama(model, world_mesh, parallel_dims, job_config: JobConfig):
    """
    Apply SPMD parallelisms and activation checkpointing to the model.

    NOTE: The passed-in model preferably should be on meta device. Otherwise,
    the model must fit on GPU or CPU memory.
    """

    if parallel_dims.tp_enabled:
        if job_config.model.norm_type == "fused_rmsnorm":
            raise NotImplementedError(
                "fused_rmsnorm not yet compatible with TP. Please use layernorm or rmsnorm."
            )

        tp_mesh = world_mesh["tp"]
        row_parallel_strategy, col_parallel_strategy = get_tp_parallel_strategy(
            job_config
        )
        loss_parallel = parallel_dims.loss_parallel_enabled

        # 1. Parallelize the first embedding and the last linear proj layer
        # 2. Parallelize the root norm layer over the sequence dim
        # 3. Shard the first transformer block's inputs
        model = parallelize_module(
            model,
            tp_mesh,
            {
                "tok_embeddings": RowwiseParallel(
                    input_layouts=Replicate(),
                    output_layouts=Shard(1),
                ),
                "output": col_parallel_strategy(
                    input_layouts=Shard(1),
                    output_layouts=Shard(-1) if loss_parallel else Replicate(),
                    use_local_output=not loss_parallel,
                ),
                "norm": SequenceParallel(),
            },
        )

        # Apply tensor + sequence parallelism to every transformer block
        for layer_id, transformer_block in model.layers.items():
            layer_plan = {
                "attention": PrepareModuleInput(
                    input_layouts=(Shard(1), None),
                    desired_input_layouts=(Replicate(), None),
                ),
                "attention.wq": col_parallel_strategy(),
                "attention.wk": col_parallel_strategy(),
                "attention.wv": col_parallel_strategy(),
                "attention.wo": row_parallel_strategy(output_layouts=Shard(1)),
                "attention_norm": SequenceParallel(),
                "feed_forward": PrepareModuleInput(
                    input_layouts=(Shard(1),),
                    desired_input_layouts=(Replicate(),),
                ),
                "feed_forward.w1": col_parallel_strategy(),
                "feed_forward.w2": row_parallel_strategy(output_layouts=Shard(1)),
                "feed_forward.w3": col_parallel_strategy(),
                "ffn_norm": SequenceParallel(),
            }

            # Adjust attention module to use the local number of heads
            attn_layer = transformer_block.attention
            attn_layer.n_heads = attn_layer.n_heads // tp_mesh.size()
            attn_layer.n_kv_heads = attn_layer.n_kv_heads // tp_mesh.size()

            parallelize_module(
                module=transformer_block,
                device_mesh=tp_mesh,
                parallelize_plan=layer_plan,
            )

        logger.info("Applied Tensor Parallelism to the model")

    # apply AC + torch.compile
    ac_config = job_config.activation_checkpoint
    enable_compile = job_config.training.compile
    for layer_id, transformer_block in model.layers.items():
        if ac_config.mode in ("full", "selective"):
            transformer_block = checkpoint_wrapper(transformer_block, ac_config)
        if enable_compile:
            # turn on per-transformer block compile after AC wrapping and before FSDP
            # TODO: dynamic shape have some issues so we turn it off for now.
            torch._dynamo.config.inline_inbuilt_nn_modules = True
            transformer_block = torch.compile(transformer_block, dynamic=False)
        model.layers[layer_id] = transformer_block

    if ac_config.mode in ("full", "selective"):
        logger.info(f"Applied {ac_config.mode} activation checkpointing to the model")
        if (
            enable_compile
            and ac_config.mode == "selective"
            and ac_config.selective_ac_option == "op"
        ):
            # some temp flags for torch.compile enablement + SAC
            torch._dynamo.config._experimental_support_context_fn_in_torch_utils_checkpoint = (
                True
            )
    if enable_compile:
        if job_config.model.norm_type == "fused_rmsnorm":
            raise NotImplementedError(
                "fused_rmsnorm not yet compatible with torch.compile. Please use layernorm or rmsnorm."
            )
        logger.info("Compiled each TransformerBlock with torch.compile")

    # apply DP (FSDP2)
    if parallel_dims.dp_enabled:
        dp_mesh = world_mesh["dp"] if world_mesh.ndim > 1 else world_mesh
        assert dp_mesh.mesh_dim_names == ("dp",), dp_mesh.mesh_dim_names
        mp_policy = MixedPrecisionPolicy(
            param_dtype=TORCH_DTYPE_MAP[job_config.training.mixed_precision_param],
            reduce_dtype=TORCH_DTYPE_MAP[job_config.training.mixed_precision_reduce],
        )
        fsdp_config = {"mesh": dp_mesh, "mp_policy": mp_policy}
        for layer_id, transformer_block in model.layers.items():
            # As an optimization, do not reshard after forward for the last
            # transformer block since FSDP would prefetch it immediately.
            # When using Pipeline Parallelism, generally zero-2 is best so as to avoid repeated reshardings
            # per microbatch.
            reshard_after_forward = (
                int(layer_id) < len(model.layers) - 1 and not parallel_dims.pp_enabled
            )
            fully_shard(
                transformer_block,
                **fsdp_config,
                reshard_after_forward=reshard_after_forward,
            )
            model.layers[layer_id] = transformer_block
<<<<<<< HEAD
        model = fully_shard(model, **fsdp_config)
=======

        model = fully_shard(
            model, **fsdp_config, reshard_after_forward=not parallel_dims.pp_enabled
        )
        if ac_mode in ("full", "selective"):
            logger.info(f"Applied {ac_mode} activation checkpointing to the model")
>>>>>>> c5a9718e
        logger.info("Applied FSDP to the model")

    return model<|MERGE_RESOLUTION|>--- conflicted
+++ resolved
@@ -414,16 +414,9 @@
                 reshard_after_forward=reshard_after_forward,
             )
             model.layers[layer_id] = transformer_block
-<<<<<<< HEAD
-        model = fully_shard(model, **fsdp_config)
-=======
-
         model = fully_shard(
             model, **fsdp_config, reshard_after_forward=not parallel_dims.pp_enabled
         )
-        if ac_mode in ("full", "selective"):
-            logger.info(f"Applied {ac_mode} activation checkpointing to the model")
->>>>>>> c5a9718e
         logger.info("Applied FSDP to the model")
 
     return model