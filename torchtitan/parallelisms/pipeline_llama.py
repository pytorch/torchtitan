# Copyright (c) Meta Platforms, Inc. and affiliates.
# All rights reserved.
#
# This source code is licensed under the BSD-style license found in the
# LICENSE file in the root directory of this source tree.

# This file applies the PT-D pipeline parallelism to the Llama model.

import copy
from typing import Callable, Union

import torch
import torch.nn as nn
from torch.distributed import DeviceMesh
from torch.distributed.pipelining import PipelineStage

from torchtitan.config_manager import JobConfig, TORCH_DTYPE_MAP
from torchtitan.logging import logger
from torchtitan.models.llama.model import ModelArgs
from torchtitan.parallelisms.parallel_dims import ParallelDims
from torchtitan.parallelisms.pipelining_utils import (
    build_pipeline_schedule,
    generate_split_points,
    stage_ids_this_rank,
)


DeviceType = Union[int, str, torch.device]


def pipeline_llama(
    model: nn.Module,
    pp_mesh: DeviceMesh,
    parallel_dims: ParallelDims,
    job_config: JobConfig,
    device: DeviceType,
    model_config: ModelArgs,
    loss_fn: Callable[..., torch.Tensor],
):
    stages, models = pipeline_llama_manual_split(
        model, pp_mesh, parallel_dims, job_config, device, model_config
    )

    pp_schedule = build_pipeline_schedule(job_config, stages, loss_fn)

    return pp_schedule, models


def _llama_trace_input(job_config: JobConfig, model_config: ModelArgs, device="meta"):
    """Get meta tensors with the right input shapes used for tracing"""
    tokens_shape = (job_config.training.batch_size, job_config.training.seq_len)
    tokens = torch.randint(
        model_config.vocab_size, tokens_shape, dtype=torch.int64, device=device
    )
    return (tokens,)


def _mixed_precision_dtype(
    job_config: JobConfig, parallel_dims, default: torch.dtype = torch.float32
) -> torch.dtype:
    """Get the mixed precision dtype if FSDP is enabled, otherwise return the default"""
    mp_arg = job_config.training.mixed_precision_param
    return TORCH_DTYPE_MAP[mp_arg] if parallel_dims.dp_enabled else default


def pipeline_llama_manual_split(
    whole_model: nn.Module,
    pp_mesh: DeviceMesh,
    parallel_dims: ParallelDims,
    job_config: JobConfig,
    device: DeviceType,
    model_config: ModelArgs,
):
    """
    This API extracts one torch.nn.Module objects for the part of the model configured to run inside this stage.

    It wraps the model chunk in a ManualPipelineStage object and returns both the stage and model objects.

    The stage object is used to create a pipeline schedule, and the model object can be used for applying SPMD
    parallelism.
    """
    pp_rank = pp_mesh.get_local_rank()
    pp_size = pp_mesh.size()
    microbatches = (
        job_config.experimental.pipeline_parallel_microbatches or parallel_dims.pp
    )
    splits = (
        job_config.experimental.pipeline_parallel_split_points
        or generate_split_points(job_config, parallel_dims.pp, model_config)
    )

    def _build_stage(stage_idx, start_layer, stop_layer, is_first=False, is_last=False):
        model = copy.deepcopy(whole_model)
        if not is_first:
            model.tok_embeddings = None

        drop_layers = start_layer is not None
        for name in list(model.layers.keys()):
            # we keep layers in a contiguous region between start (inclusive) and stop (exclusive)
            if f"layers.{name}" == start_layer:
                drop_layers = False
            if f"layers.{name}" == stop_layer:
                drop_layers = True
            if drop_layers:
                del model.layers[name]

        if not is_last:
            model.norm = None
            model.output = None

        # Note: these tensors are only here as metadata hints, so pipelining runtime knows what size buffer to allocate.
        # these tensors should be on meta device, adn the model should also.  It will be allocated on device after
        # applying all other parallelisms.

        # TODO(whc) once ManualPipelineStage supports lazy shape inference, we can avoid specifying input/output shapes
        mp_dtype = _mixed_precision_dtype(job_config, parallel_dims)
        batch_size = job_config.training.batch_size
        local_seq_len = int(job_config.training.seq_len // parallel_dims.tp)
        layers_io_shape = (batch_size, local_seq_len, model_config.dim)
        output_layer_shape = (
            batch_size,
            job_config.training.seq_len,
            model_config.vocab_size,
        )
        if is_first:
            (input,) = _llama_trace_input(job_config, model_config, device="meta")
        else:
            # later layers (assume all start w/ a transformer layer)
            input = torch.rand(layers_io_shape, dtype=mp_dtype, device="meta")

        if is_last:
            output = torch.rand(output_layer_shape, dtype=torch.float32, device="meta")
        else:
            # earlier layers (assume all end in a transformer layer)
            output = torch.rand(layers_io_shape, dtype=mp_dtype, device="meta")

        stage = PipelineStage(
            model,
            stage_idx,
            num_stages,
            device,
            input_args=input.chunk(microbatches)[0],
            output_args=output.chunk(microbatches)[0],
            group=pp_mesh.get_group("pp"),
        )
        return stage, model

<<<<<<< HEAD
    # if split points are not specified, we split the model into equal chunks based on
    # the number of pipeline stages.
    if len(splits) == 0:
        # we assume num_stages per rank based on the schedule time
        schedule_class = get_schedule_class(
            job_config.experimental.pipeline_parallel_schedule
        )
        if issubclass(schedule_class, PipelineScheduleSingle):
            num_stages_per_rank = 1
        elif issubclass(schedule_class, PipelineScheduleMulti):
            num_stages_per_rank = 2
        else:
            raise ValueError(
                f"Unsupported pipeline schedule: {job_config.experimental.pipeline_parallel_schedule}"
            )
        total_stages = parallel_dims.pp * num_stages_per_rank
        num_layers = model_config.n_layers
        if total_stages > num_layers:
            raise ValueError("Total stages cannot be greater than the number of layers")
        interval = num_layers // total_stages
        # Generate split points
        splits = ["layers." + str(i * interval) for i in range(1, total_stages)]

=======
>>>>>>> 312b0824
    num_stages = len(splits) + 1
    stage_idx = pp_rank

    stages = []
    models = []
    for stage_idx in stage_ids_this_rank(pp_rank, pp_size, num_stages, style="loop"):
        start_layer = splits[stage_idx - 1] if stage_idx > 0 else None
        stop_layer = splits[stage_idx] if stage_idx < num_stages - 1 else None
        stage, model_chunk = _build_stage(
            stage_idx,
            start_layer,
            stop_layer,
            is_first=stage_idx == 0,
            is_last=stage_idx == num_stages - 1,
        )
        logger.info(
            f"PP rank {pp_rank} is building stage_idx {stage_idx}"
            f" with start_layer {start_layer}, stop_layer {stop_layer}: model chunk \n{model_chunk}"
        )
        stages.append(stage)
        models.append(model_chunk)
    return stages, models<|MERGE_RESOLUTION|>--- conflicted
+++ resolved
@@ -145,32 +145,6 @@
         )
         return stage, model
 
-<<<<<<< HEAD
-    # if split points are not specified, we split the model into equal chunks based on
-    # the number of pipeline stages.
-    if len(splits) == 0:
-        # we assume num_stages per rank based on the schedule time
-        schedule_class = get_schedule_class(
-            job_config.experimental.pipeline_parallel_schedule
-        )
-        if issubclass(schedule_class, PipelineScheduleSingle):
-            num_stages_per_rank = 1
-        elif issubclass(schedule_class, PipelineScheduleMulti):
-            num_stages_per_rank = 2
-        else:
-            raise ValueError(
-                f"Unsupported pipeline schedule: {job_config.experimental.pipeline_parallel_schedule}"
-            )
-        total_stages = parallel_dims.pp * num_stages_per_rank
-        num_layers = model_config.n_layers
-        if total_stages > num_layers:
-            raise ValueError("Total stages cannot be greater than the number of layers")
-        interval = num_layers // total_stages
-        # Generate split points
-        splits = ["layers." + str(i * interval) for i in range(1, total_stages)]
-
-=======
->>>>>>> 312b0824
     num_stages = len(splits) + 1
     stage_idx = pp_rank
 
