--- conflicted
+++ resolved
@@ -138,35 +138,30 @@
         if not self.enable_checkpoint:
             return
         """
-        Tricky changes for Pipeline Parallelism
-
-        1. even for simple PP schedules, we introduce a problem where there is a separate optimizer on stage1's rank
-        vs stage0's rank.  When saving, these collide and one of them is lost.  Then when reloading, only one stage can
+        Note: Pipeline Parallelism and Virtual Stages
+
+        1. even for simple PP schedules, there is a separate optimizer each PP rank.
+        rank0's optimizer would have a param_group[0] which refers to layers.0 in the original model.
+        rank1's would _also_ have a param_group[0], since it's index based, but referring to layers.1.
+        When saving, these collide and one of them is lost.  Then when reloading, only one stage can
         restore its optimizer states, others will error.
-            --> no fix yet
-
-        2. with looped schedules, we have multiple logical models per rank. This complicates both model state and
-        optimizer state handling in dcp.
-            a) Model states
-            - ideally, we support resharding the model.  so we want to collapse the states back into one logical state-dict
-            - this means we merge the state-dicts from each model_part into one when saving and loading
-
-            b) Optimizer states
-            - if we create one optimizer object per model_part, we add a similar but orthogonal problem to (1), namely,
-            we have two optimziers on this local rank, and if we were to save them to the same "optim" key they would collide.
-            However, unlike (1), we have control over them both in one place, so we could save them under separate keys to avoid
-            the collision. Since this doesn't solve (1), it is only a temporary workaround. Also, if we go this route,
-            it would not be possible to load the optimizer states into a different parallelism configuration (resharding).
-            - if we enable one optimizer object to handle multiple model_parts, e.g. by wrapping model_parts in a ModuleList,
-            then we could correctly save the optimizer states for this PP rank.  But we still have the bug in (1) preventing us from
-            reloading the optimizer states.
-
-            In any case, we won't be able to reload a PP checkpoint with optimizer states even without reshard, until (1) is fixed.
-            And the fix for (1) might change the option space for handling (2) as well.
-
-            So, for now I will only save the model weights for PP in this PR, while we figure out the full story for (1).
-
-        Note: haven't thought much about lr_scheduler's states.
+
+            The solution to this problem is optimizer flattening: it landed in #127071 and is enabled in TorchTitan
+            by passing the 'flatten_optimizer_state_dict' kwarg to DCP functions called in the OptimizerWrapper.
+
+        2. With complex PP schedules, we have multiple model chunks per pp rank. This compounds challenge (1) by also
+        requiring us to reason about multiple 'optim' objects locally.
+        
+            We solve this in the Model and Optimizer wrapper classes by flattening the state dicts from each object
+            into one state dict before saving/loading. We rely on the individual state_dicts to not collide, 
+            which is gauranteed for the model by correct pipeline splitting and for the optimizer by the flattening
+            support described in (1).
+
+        3. LR schedulers also index model states like optimizers and would need to be flattened properly to support
+        resharding.  Unfortunately, the implementations of different lr_schedulers do not follow a clear pattern like
+        optimizers do, so it's hard to write a generic 'flattener' utility.
+
+            TODO: This is currently unsolved and needs a fix.
         """
         assert len(model_parts) == len(
             optimizers
@@ -189,12 +184,7 @@
                 "model": ModelWrapper(model_parts),
                 "optimizer": OptimizerWrapper(model_parts, optimizers),
                 # TODO(whc) flatten lr_schedulers using a wrapper and somehow handle resharding?
-<<<<<<< HEAD
-                # or store one per key and explicitly dont support resharding?
-                # "lr_scheduler": lr_scheduler,
-=======
                 "lr_scheduler": lr_scheduler,
->>>>>>> 4ec39e6a
                 "dataloader": dataloader,
             }
         )
