--- conflicted
+++ resolved
@@ -19,7 +19,6 @@
 import torch.distributed as dist
 import torch.distributed.checkpoint as dcp
 import torch.nn as nn
-<<<<<<< HEAD
 from torch.distributed.checkpoint import (
     HuggingFaceStorageReader,
     HuggingFaceStorageWriter,
@@ -30,13 +29,6 @@
     from torch.distributed.checkpoint.staging import BlockingAsyncStager as DefaultStager
     def StagingOptions(a, b, c, d):
         return True
-=======
-from torch.distributed.checkpoint import HuggingFaceStorageWriter
-from torch.distributed.checkpoint._consolidate_hf_safetensors import (
-    consolidate_safetensors_files_on_every_rank,
-)
-from torch.distributed.checkpoint.staging import DefaultStager, StagingOptions
->>>>>>> 5bbda42c
 from torch.distributed.checkpoint.state_dict import (
     get_model_state_dict,
     set_model_state_dict,
