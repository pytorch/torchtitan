--- conflicted
+++ resolved
@@ -19,12 +19,14 @@
 import torch.distributed as dist
 import torch.distributed.checkpoint as dcp
 import torch.nn as nn
-<<<<<<< HEAD
 
 try:
     from torch.distributed.checkpoint import (
         HuggingFaceStorageReader,
         HuggingFaceStorageWriter,
+    )
+    from torch.distributed.checkpoint._consolidate_hf_safetensors import (
+        consolidate_safetensors_files_on_every_rank,
     )
     from torch.distributed.checkpoint.staging import DefaultStager, StagingOptions
 except ImportError:
@@ -32,17 +34,8 @@
     HuggingFaceStorageReader = None
     DefaultStager = None
     StagingOptions = None
+    consolidate_safetensors_files_on_every_rank = None
     print("Huggingface Checkpointing is not available, please install torch >= 2.9.0")
-=======
-from torch.distributed.checkpoint import (
-    HuggingFaceStorageReader,
-    HuggingFaceStorageWriter,
-)
-from torch.distributed.checkpoint._consolidate_hf_safetensors import (
-    consolidate_safetensors_files_on_every_rank,
-)
-from torch.distributed.checkpoint.staging import DefaultStager, StagingOptions
->>>>>>> 5445dea6
 from torch.distributed.checkpoint.state_dict import (
     get_model_state_dict,
     set_model_state_dict,
