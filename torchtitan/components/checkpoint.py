--- conflicted
+++ resolved
@@ -361,17 +361,7 @@
             ), "trying to save checkpoint in HF safetensors format, but sd_adapter is not provided."
             state_dict = self.sd_adapter.to_hf(state_dict)
 
-<<<<<<< HEAD
-            num_fqns_per_file = 30
-            # the use of 30 is just a heuristic for now.
-            # Once these fqns map to HF ones, we can use the fqn mapping
-            # from the model.safetensors.index.json file
-            for i, key in enumerate(state_dict.keys()):
-                group_num = (i // num_fqns_per_file) + 1
-                fqn_to_index_mapping[key] = group_num
-=======
             fqn_to_index_mapping = self.sd_adapter.fqn_to_index_mapping
->>>>>>> 8bd8c930
 
             storage_writer = HuggingFaceStorageWriter(
                 path=os.path.join(checkpoint_id, "sharded"),
