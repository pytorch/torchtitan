--- conflicted
+++ resolved
@@ -23,25 +23,9 @@
     )
 
 
-<<<<<<< HEAD
-def cross_entropy_loss_unreduced(
-    pred: torch.Tensor, labels: torch.Tensor
-) -> torch.Tensor:
-    """Common cross-entropy loss function for Transformer models training,"""
-    return torch.nn.functional.cross_entropy(
-        pred.flatten(0, 1).float(), labels.flatten(0, 1), reduction="none"
-    ).view(labels.shape)
-
-
-def build_cross_entropy_loss(job_config: JobConfig, reduction: str = "mean"):
-    loss_fn = (
-        cross_entropy_loss if reduction == "mean" else cross_entropy_loss_unreduced
-    )
-=======
 def build_cross_entropy_loss(job_config: JobConfig, **kwargs):
     del kwargs  # delete any unused arguments
     loss_fn = cross_entropy_loss
->>>>>>> 7b96efc8
     if job_config.compile.enable and "loss" in job_config.compile.components:
         logger.info("Compiling the loss function with torch.compile")
         loss_fn = torch.compile(loss_fn, backend=job_config.compile.backend)
