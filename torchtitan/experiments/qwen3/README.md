--- conflicted
+++ resolved
@@ -10,12 +10,7 @@
 
 #### Download Qwen3 tokenizer
 
-<<<<<<< HEAD
 ```python scripts/download_hf_assets.py --repo_id Qwen/Qwen3-0.6B --assets tokenizer```
-=======
-```python scripts/download_hf_assets.py --repo_id Qwen/Qwen3-0.6B --asset tokenizer```
->>>>>>> 9874e84d
-
 
 #### Parity with HF
 
