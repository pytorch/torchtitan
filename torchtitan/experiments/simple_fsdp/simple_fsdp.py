# Copyright (c) Meta Platforms, Inc. and affiliates.
# All rights reserved.
#
# This source code is licensed under the BSD-style license found in the
# LICENSE file in the root directory of this source tree.

from collections.abc import Generator, Sequence
from contextlib import contextmanager
from dataclasses import dataclass

import torch
import torch.nn as nn

from torch.distributed._tensor import (
    distribute_tensor,
    DTensor,
    Partial,
    Replicate,
    Shard,
)
from torch.distributed.device_mesh import DeviceMesh
from torch.distributed.tensor._dtensor_spec import DTensorSpec
from torch.distributed.tensor._redistribute import redistribute_local_tensor
from torch.distributed.tensor.placement_types import _StridedShard, Placement

_active_parametrization = True


@contextmanager
def disable_active_parametrization() -> Generator[None, None, None]:
    global _active_parametrization
    try:
        _active_parametrization = False
        yield
    finally:
        _active_parametrization = True


@dataclass(frozen=True)
class MixedPrecisionPolicy:
    param_dtype: torch.dtype | None = None
    reduce_dtype: torch.dtype | None = None


class _ScaledPartial(Partial):
    # A subclass of Partial placement that allows user to perform reduction with a custom
    # factor (reduction_divide_factor) other than the default world size.
    def __init__(
        self,
        reduction_divide_factor: float,
    ):
        self.reduction_divide_factor = reduction_divide_factor
        super().__init__(reduce_op="sum")

    def _reduce_value(
        self, tensor: torch.Tensor, mesh: DeviceMesh, mesh_dim: int
    ) -> torch.Tensor:
        # for all_reduce in DDP
        tensor.div_(self.reduction_divide_factor)
        reduced = super()._reduce_value(tensor, mesh, mesh_dim)
        return reduced

    def _reduce_shard_value(
        self,
        tensor: torch.Tensor,
        mesh: DeviceMesh,
        mesh_dim: int,
        shard_spec: Placement,
    ) -> torch.Tensor:
        # for reduce_scatter in FSDP
        tensor.div_(self.reduction_divide_factor)
        reduced = super()._reduce_shard_value(tensor, mesh, mesh_dim, shard_spec)
        return reduced


def _distribute_dtensor(
    tensor: DTensor,
    device_mesh: DeviceMesh,
    dp_placements: Sequence[Placement],
) -> DTensor:
    """
    Below are experimental enhancements to distribute a DTensor.
    This helps enable Simple FSDP + TP/EP, in which
        inner spec/mesh is TP/EP spec/mesh
        outer spec/mesh is FSDP/DDP/HSDP spec/mesh
    The logic follows
    https://github.com/pytorch/pytorch/blob/main/torch/distributed/_composable/fsdp/_fsdp_param.py#L261
    """
    inner_spec = tensor._spec
    outer_mesh, inner_mesh = device_mesh, inner_spec.mesh
    spanned_mesh = DeviceMesh._concatenate([outer_mesh, inner_mesh])

    if len(dp_placements) == 1:
        assert dp_placements[0].is_replicate() or dp_placements[0].is_shard()
        if dp_placements[0].is_shard():
            # For FSDP + EP/TP/EP+TP
            assert len(inner_spec.placements) == 2 or len(inner_spec.placements) == 1
            shard_dim = dp_placements[0].dim
            split_factor = inner_spec.num_shards_map[shard_dim]
            tensor_placement = (
                (
                    _StridedShard(shard_dim, split_factor=split_factor)
                    if split_factor > 1
                    else dp_placements[0]
                ),
            ) + inner_spec.placements
        else:
            # For DDP + TP/EP
            assert len(inner_spec.placements) == 1
            tensor_placement = (dp_placements[0], inner_spec.placements[0])
    elif len(dp_placements) == 2:
        assert dp_placements[0].is_replicate() and dp_placements[1].is_shard()
        # For HSDP + EP/TP/EP+TP
        assert len(inner_spec.placements) == 2 or len(inner_spec.placements) == 1
        shard_dim = dp_placements[1].dim
        split_factor = inner_spec.num_shards_map[shard_dim]
        tensor_placement = (
            dp_placements[0],
            (
                _StridedShard(shard_dim, split_factor=split_factor)
                if split_factor > 1
                else dp_placements[1]
            ),
        ) + inner_spec.placements
    else:
        raise ValueError(
            f"Unsupported placement {dp_placements} for distributing DTensor {tensor}"
        )

    current_spec = DTensorSpec(
        mesh=outer_mesh,
        placements=(Replicate(),),
        tensor_meta=inner_spec.tensor_meta,
    )
    target_spec = DTensorSpec(
        mesh=outer_mesh,
        placements=(dp_placements[-1],),
        tensor_meta=inner_spec.tensor_meta,
    )
    result_tensor = redistribute_local_tensor(
        tensor._local_tensor,
        current_spec=current_spec,
        target_spec=target_spec,
    )
    return DTensor(
        result_tensor.requires_grad_(tensor.requires_grad),
        DTensorSpec(
            mesh=spanned_mesh,
            placements=tensor_placement,
            tensor_meta=inner_spec.tensor_meta,
        ),
        requires_grad=tensor.requires_grad,
    )


def _register_parametrization(
    module: nn.Module, param_names: list[str], parametrization: nn.Module
) -> None:
    """
    It works with state_dict without incurring parametrization calls because
    state_dict accesses parameters directly from self._parameters, not from getters
    https://github.com/pytorch/pytorch/blob/main/torch/nn/modules/module.py#L2141
    TODO: In checkpoint saving/loading, avoid parametrization calls when calling
    get_model_state_dict func in torchtitan's torchtitan/components/checkpoint.py.
    """
    param_name_to_property = {
        param_name: property(
            lambda self, pn=param_name: parametrization(self._parameters[pn])
        )
        for param_name in param_names
    }
    module_cls = type(
        f"SimpleFSDP{module.__class__.__name__}",
        (module.__class__,),
        param_name_to_property,
    )
    module.__class__ = module_cls


class ReplicateComputation(torch.nn.Module):
    def __init__(
        self,
        device_mesh: DeviceMesh,
        param_sharding: tuple[Placement, ...],
        mode: str,
        mp_policy: MixedPrecisionPolicy | None,
        reduction_divide_factor: float | None,
        full_dtensor: bool = False,
    ) -> None:
        super().__init__()
        self.device_mesh = device_mesh
        self.param_sharding = param_sharding
        self.mode = mode
        self.compute_placements: list[Placement] = [Replicate()] * self.device_mesh.ndim
        self.grad_placements: list[Placement] = [
            _ScaledPartial(
                reduction_divide_factor=reduction_divide_factor,
            )
            if reduction_divide_factor is not None
            else Partial(reduce_op="avg")
        ] * self.device_mesh.ndim
        mp_policy = mp_policy or MixedPrecisionPolicy()
        self.param_dtype: torch.dtype | None = mp_policy.param_dtype
        self.reduce_dtype: torch.dtype | None = mp_policy.reduce_dtype
<<<<<<< HEAD
        self.reshard_after_forward = reshard_after_forward
        self.full_dtensor = full_dtensor
=======
>>>>>>> 65a98efc

    def replicate_compute(self, x: DTensor) -> torch.Tensor:
        # data parallel runtime replicate parameters and do local compute
        # the gradients are partial tensors that needs to perform reduction
        # (i.e. DDP: allreduce, FSDP: reduce_scatter, HSDP: mix of both)
        # support FSDP/DDP/HSDP + EP + TP (assuming TP shards the inner-most dim)
        non_dp_mesh_dims = x._spec.mesh.ndim - self.device_mesh.ndim
        assert non_dp_mesh_dims <= 2, "Only DP + EP/TP/EP+TP is supported"
        if non_dp_mesh_dims > 0:
            if self.full_dtensor:
                raise NotImplementedError(
                    "full_dtensor not implemented for nD parallelisms"
                )
            dp_mesh = self.device_mesh
            # re-wrap 2D DTensor to 1D DTensor on dp_mesh for efficient FSDP all-gather
            sharded_local_tensor = x.to_local()
            sharded_dtensor = DTensor.from_local(
                sharded_local_tensor, dp_mesh, self.param_sharding
            )

            # the actual FSDP's fwd all-gather & bwd reduce-scatter
            # DDP's bwd all-reduce on dp_mesh
            replicated_dtensor = sharded_dtensor.redistribute(
                placements=self.compute_placements,
                forward_dtype=self.param_dtype,
                backward_dtype=self.reduce_dtype,
            )

            # re-wrap all-gathered DTensor on dp_mesh to be on non_dp_mesh
            # TODO: DTensor should support this mesh collapsing operation
            replicated_local_tensor = replicated_dtensor.to_local(
                grad_placements=self.grad_placements
            )

            non_dp_placements = tuple(x._spec.placements[-non_dp_mesh_dims:])
            non_dp_mesh_dim_names = tuple(
                x._spec.mesh.mesh_dim_names[-non_dp_mesh_dims:]
            )
            non_dp_mesh = x._spec.mesh[non_dp_mesh_dim_names]

            output = DTensor.from_local(
                replicated_local_tensor, non_dp_mesh, non_dp_placements
            )
        elif non_dp_mesh_dims == 0:
            output = x.redistribute(
                placements=self.compute_placements,
                forward_dtype=self.param_dtype,
                backward_dtype=self.reduce_dtype,
            )

            if not self.full_dtensor:
                output = output.to_local(grad_placements=self.grad_placements)
        else:
            raise AssertionError(
                f"Unsupported replicate compute on placement {x._spec.placements} for DTensor {x}"
            )

        return output

    def forward(self, x: DTensor) -> torch.Tensor:
        global _active_parametrization
        # This should never be set to true during forward, only outside for model
        # inspection / debugging / initialization
        # model initialization can be done now through
        # with disable_active_parametrization():
        #     model.init_weights()
        if not _active_parametrization:
            return x

        output = self.replicate_compute(x)
        return output


def data_parallel(
    model: nn.Module,
    device_mesh: DeviceMesh,
    mode: str = "replicate",
    mp_policy: MixedPrecisionPolicy | None = None,
    shard_dim: int = 0,
    reduction_divide_factor: float | None = None,
    full_dtensor: bool = False,
) -> nn.Module:
    param_sharding: tuple[Placement, ...]
    if mode == "replicate":
        param_sharding = (Replicate(),)
    elif mode == "fully_shard":
        param_sharding = (Shard(shard_dim),)
    elif mode == "hybrid_shard":
        # replicate inter-host, fully shard intra-host
        param_sharding = (Replicate(), Shard(shard_dim))
        assert (
            device_mesh.ndim == 2
        ), "hybrid sharded data parallel requires 2D DeviceMesh"
    else:
        raise ValueError(f"Unsupported mode {mode}")

    modules = list(model.modules())

    for mod in modules:
        params_dict = dict(mod.named_parameters(recurse=False))
        # we shouldn't apply data parallel to the modules that are already
        # sharded by data parallel
        if "SimpleFSDP" in mod.__class__.__name__:
            continue

        for p_name, p in params_dict.items():
            if p is not None and p.numel() > 0:
                distribute_tensor_func = (
                    _distribute_dtensor if isinstance(p, DTensor) else distribute_tensor
                )
                mod.register_parameter(
                    p_name,
                    nn.Parameter(
                        distribute_tensor_func(p, device_mesh, param_sharding)
                    ),
                )

                # to be compatible with DCP, we use a customized _register_parametrization
                # instead of nn.utils.parametrize.register_parametrization here
                # nn.utils.parametrize.register_parametrization(
                #     mod,
                #     p_name,
                #     ReplicateComputation(
                #         device_mesh,
                #         param_sharding,
                #         mode,
                #         mp_policy=mp_policy,
                #     ),
                #     unsafe=True,
                # )

        _register_parametrization(
            mod,
            list(params_dict.keys()),
            ReplicateComputation(
                device_mesh,
                param_sharding,
                mode,
                mp_policy=mp_policy,
                reduction_divide_factor=reduction_divide_factor,
                full_dtensor=full_dtensor,
            ),
        )
    return model<|MERGE_RESOLUTION|>--- conflicted
+++ resolved
@@ -202,11 +202,7 @@
         mp_policy = mp_policy or MixedPrecisionPolicy()
         self.param_dtype: torch.dtype | None = mp_policy.param_dtype
         self.reduce_dtype: torch.dtype | None = mp_policy.reduce_dtype
-<<<<<<< HEAD
-        self.reshard_after_forward = reshard_after_forward
         self.full_dtensor = full_dtensor
-=======
->>>>>>> 65a98efc
 
     def replicate_compute(self, x: DTensor) -> torch.Tensor:
         # data parallel runtime replicate parameters and do local compute
