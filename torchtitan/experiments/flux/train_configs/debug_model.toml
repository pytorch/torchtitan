--- conflicted
+++ resolved
@@ -67,12 +67,7 @@
 [checkpoint]
 enable_checkpoint = false
 folder = "checkpoint"
-<<<<<<< HEAD
 interval = 10
-model_weights_only = false
-=======
-interval = 5
 last_save_model_weights_only = false
->>>>>>> cddd7dc8
 export_dtype = "float32"
 async_mode = "disabled"  # ["disabled", "async", "async_with_pinned_mem"]