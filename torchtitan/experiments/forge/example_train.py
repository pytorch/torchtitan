--- conflicted
+++ resolved
@@ -171,23 +171,13 @@
                 extra_inputs=extra_inputs,
             )
 
-<<<<<<< HEAD
         if self.parallel_dims.cp_enabled:
             inputs, labels, extra_kwargs = prepare_context_parallel_input(
                 inputs,
                 labels,
                 extra_kwargs,
-                self.parallel_dims.world_mesh["cp"],
+                self.parallel_dims.get_mesh("cp"),
                 self.device,
-=======
-        optional_context_parallel_ctx = (
-            dist_utils.create_context_parallel_ctx(
-                cp_mesh=parallel_dims.get_mesh("cp"),
-                cp_buffers=[inputs, labels] + [m.freqs_cis for m in model_parts],
-                cp_seq_dims=[1, 1] + [0 for _ in model_parts],
-                cp_no_restore_buffers={inputs, labels},
-                cp_rotate_method=self.job_config.parallelism.context_parallel_rotate_method,
->>>>>>> 81af8833
             )
 
         return inputs, labels, extra_inputs, extra_kwargs
