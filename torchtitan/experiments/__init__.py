--- conflicted
+++ resolved
@@ -12,11 +12,8 @@
         "vlm",
         "compiler_toolkit.deepseek_v3",
         "compiler_toolkit.llama3",
-<<<<<<< HEAD
+        "transformers_backend",
         "auto_parallel.llama3",
         "auto_parallel.deepseek_v3",
-=======
-        "transformers_backend",
->>>>>>> 58fa181e
     ]
 )