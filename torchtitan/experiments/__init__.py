--- conflicted
+++ resolved
@@ -5,16 +5,11 @@
 # LICENSE file in the root directory of this source tree.
 
 _supported_experiments = frozenset(
-<<<<<<< HEAD
-    ["simple_fsdp.llama3", "simple_fsdp.deepseek_v3", "vlm"]
-=======
     [
-        "flux",
         "gpt_oss",
         "simple_fsdp.llama3",
         "simple_fsdp.deepseek_v3",
         "vlm",
         "compiler_toolkit.deepseek_v3",
     ]
->>>>>>> efecf0c2
 )