--- conflicted
+++ resolved
@@ -5,10 +5,6 @@
 # LICENSE file in the root directory of this source tree.
 
 import torchtitan.experiments.llama4  # noqa: F401
-<<<<<<< HEAD
 import torchtitan.experiments.qwen3
 import torchtitan.experiments.simple_fsdp  # noqa: F401
-=======
-import torchtitan.experiments.simple_fsdp  # noqa: F401
-import torchtitan.experiments.evaluation  # noqa: F401
->>>>>>> 366c4676
+import torchtitan.experiments.evaluation  # noqa: F401