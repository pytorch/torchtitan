--- conflicted
+++ resolved
@@ -5,9 +5,5 @@
 # LICENSE file in the root directory of this source tree.
 
 _supported_experiments = frozenset(
-<<<<<<< HEAD
-    ["flux", "llama4", "qwen3", "simple_fsdp.llama3", "simple_fsdp.deepseek_v3", "vlm", "qwen3_next"]
-=======
-    ["flux", "simple_fsdp.llama3", "simple_fsdp.deepseek_v3", "vlm"]
->>>>>>> 7b96efc8
+    ["flux", "simple_fsdp.llama3", "simple_fsdp.deepseek_v3", "vlm", "qwen3_next"]
 )