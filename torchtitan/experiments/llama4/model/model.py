# Copyright (c) Meta Platforms, Inc. and affiliates.
# All rights reserved.
#
# This source code is licensed under the BSD-style license found in the
# LICENSE file in the root directory of this source tree.

<<<<<<< HEAD
=======
import math

>>>>>>> 219d9aff
import torch
import torch.nn.functional as F
from torch import nn
from torch.nn.attention.flex_attention import and_masks

from torchtitan.components.tokenizer import BaseTokenizer
from torchtitan.models.attention import (
    create_attention_mask,
    FlexAttentionWrapper,
    get_causal_mask_mod,
    get_document_mask_mod,
    get_fixed_block_mask_mod,
    ScaledDotProductAttentionWrapper,
)
from torchtitan.models.moe import MoE
from torchtitan.protocols.model import AttentionMasksType
from torchtitan.protocols.train_spec import ModelProtocol

from .args import RoPEScalingArgs, TransformerModelArgs


def precompute_freqs_cis(
    dim: int,
    end: int,
    theta: float = 10000.0,
    scaling_args: RoPEScalingArgs | None = None,
) -> torch.Tensor:
    """
    Precompute the frequency tensor for complex exponentials (cis) with given dimensions.

    This function calculates a frequency tensor with complex exponentials using the given dimension 'dim'
    and the end index 'end'. The 'theta' parameter scales the frequencies.
    The returned tensor contains complex values in complex64 data type.

    Args:
        dim (int): Dimension of the frequency tensor.
        end (int): End index for precomputing frequencies.
        theta (float, optional): Scaling factor for frequency computation. Defaults to 10000.0.
        scaling_args (RoPEScalingArgs | None): RoPE scaling arguments. Defaults to None.
            scaling_factor (float): RoPE scaling multiplier; larger values
                stretch positions to support longer contexts. Defaults to 16.0.
            low_freq_factor (float): Extra scaling applied to the low-frequency
                (long-wavelength) RoPE bands. Defaults to 1.0.
            high_freq_factor (float): Extra scaling applied to the high-frequency
                (short-wavelength) RoPE bands. Defaults to 1.0.
            original_max_position_embeddings (int): Maximum position embeddings
                for original model. Defaults to 8192.
    Returns:
        torch.Tensor: Precomputed frequency tensor with complex exponentials.
    """
    freqs = 1.0 / (theta ** (torch.arange(0, dim, 2)[: (dim // 2)].float() / dim))

    # apply rope scaling
    if scaling_args is not None:
        scaling_factor = scaling_args.scaling_factor
        low_freq_factor = scaling_args.low_freq_factor
        high_freq_factor = scaling_args.high_freq_factor
        original_max_position_embeddings = scaling_args.original_max_position_embeddings
        wavelen = 2 * math.pi / freqs
        high_freq_wavelen = original_max_position_embeddings / high_freq_factor
        low_freq_wavelen = original_max_position_embeddings / low_freq_factor
        # wavelen < high_freq_wavelen: do nothing
        # wavelen > low_freq_wavelen: divide by scaling factor
        freqs = torch.where(wavelen > low_freq_wavelen, freqs / scaling_factor, freqs)
        # wavelen in between: linear interpolation of the scaled freqs and the original freqs
        smooth_factor = (
            original_max_position_embeddings / wavelen - low_freq_factor
        ) / (high_freq_factor - low_freq_factor)
        smoothed_freqs = (
            1 - smooth_factor
        ) * freqs / scaling_factor + smooth_factor * freqs
        is_medium_freqs = ~(wavelen < high_freq_wavelen) * ~(wavelen > low_freq_wavelen)
        freqs = torch.where(is_medium_freqs, smoothed_freqs, freqs)

    t = torch.arange(end, device=freqs.device)
    freqs = torch.outer(t, freqs).float()
    freqs_cis = torch.polar(torch.ones_like(freqs), freqs)  # complex64
    return freqs_cis


def reshape_for_broadcast(freqs_cis: torch.Tensor, x: torch.Tensor) -> torch.Tensor:
    """
    Reshape frequency tensor for broadcasting it with another tensor.

    This function reshapes the frequency tensor to have the same shape as the target tensor 'x'
    for the purpose of broadcasting the frequency tensor during element-wise operations.

    The input freqs_cis tensor is assumed to be of shape (max_seqlen, dim),
    and the first seqlen elements will be sliced, but dim must match x.

    Args:
        freqs_cis (torch.Tensor): Frequency tensor to be reshaped.
        x (torch.Tensor): Target tensor for broadcasting compatibility.

    Returns:
        torch.Tensor: Reshaped frequency tensor.
    """
    ndim = x.ndim
    assert ndim > 1
    seqlen = x.shape[1]
    freqs_cis = freqs_cis[0:seqlen]
    assert freqs_cis.shape == (seqlen, x.shape[-1])
    shape = [d if i == 1 or i == ndim - 1 else 1 for i, d in enumerate(x.shape)]
    return freqs_cis.view(*shape)


def apply_rotary_emb(
    xq: torch.Tensor,
    xk: torch.Tensor,
    freqs_cis: torch.Tensor,
) -> tuple[torch.Tensor, torch.Tensor]:
    """
    Apply rotary embeddings to input tensors using the given frequency tensor.

    This function applies rotary embeddings to the given query 'xq' and key 'xk' tensors using the provided
    frequency tensor 'freqs_cis'. The input tensors are reshaped as complex numbers, and the frequency tensor
    is reshaped for broadcasting compatibility. The resulting tensors contain rotary embeddings and are
    returned as real tensors.

    Args:
        xq (torch.Tensor): Query tensor to apply rotary embeddings.
        xk (torch.Tensor): Key tensor to apply rotary embeddings.
        freqs_cis (torch.Tensor): Precomputed frequency tensor for complex exponentials.

    Returns:
        tuple[torch.Tensor, torch.Tensor]: Tuple of modified query tensor and key tensor with rotary embeddings.
    """
    xq_ = torch.view_as_complex(xq.float().reshape(*xq.shape[:-1], -1, 2))
    xk_ = torch.view_as_complex(xk.float().reshape(*xk.shape[:-1], -1, 2))
    freqs_cis = reshape_for_broadcast(freqs_cis, xq_)
    xq_out = torch.view_as_real(xq_ * freqs_cis).flatten(3)
    xk_out = torch.view_as_real(xk_ * freqs_cis).flatten(3)
    return xq_out.type_as(xq), xk_out.type_as(xk)


def repeat_kv(x: torch.Tensor, n_rep: int) -> torch.Tensor:
    """torch.repeat_interleave(x, dim=2, repeats=n_rep)"""
    bs, slen, n_kv_heads, head_dim = x.shape
    if n_rep == 1:
        return x
    return (
        torch.unsqueeze(x, dim=3)
        .expand(bs, slen, n_kv_heads, n_rep, head_dim)
        .reshape(bs, slen, n_kv_heads * n_rep, head_dim)
    )


class Attention(nn.Module):
    """
    Multi-head attention module.

    Args:
        model_args (TransformerModelArgs): Model configuration arguments.

    Attributes:
        n_kv_heads (int): Number of key and value heads.
        n_heads (int): Number of query heads.
        n_rep (int): Number of repetitions for local heads.
        head_dim (int): Dimension size of each attention head.
        wq (Linear): Linear transformation for queries.
        wk (Linear): Linear transformation for keys.
        wv (Linear): Linear transformation for values.
        wo (Linear): Linear transformation for output.

    """

    def __init__(
        self,
        model_args: TransformerModelArgs,
        use_rope: bool = True,
        fixed_block_size: int | None = None,
    ):
        super().__init__()
        self.n_heads = model_args.n_heads
        self.n_kv_heads = (
            model_args.n_heads
            if model_args.n_kv_heads is None
            else model_args.n_kv_heads
        )
        self.n_rep = self.n_heads // self.n_kv_heads
        self.head_dim = model_args.dim // model_args.n_heads

        self.wq = nn.Linear(
            model_args.dim, model_args.n_heads * self.head_dim, bias=False
        )
        self.wk = nn.Linear(model_args.dim, self.n_kv_heads * self.head_dim, bias=False)
        self.wv = nn.Linear(model_args.dim, self.n_kv_heads * self.head_dim, bias=False)
        self.wo = nn.Linear(
            model_args.n_heads * self.head_dim, model_args.dim, bias=False
        )

        # We could not get use_rope and fixed_block_size from model_args as these two
        # are computed during the model initialization and each layer has its own
        # values of these two variables.
        self.use_rope = use_rope

        self.use_flex_attn = model_args.use_flex_attn
        if self.use_flex_attn:
            self.inner_attention = FlexAttentionWrapper()
        else:
            self.inner_attention = ScaledDotProductAttentionWrapper()

    def init_weights(self, init_std: float):
        for linear in (self.wq, self.wk, self.wv):
            nn.init.trunc_normal_(linear.weight, mean=0.0, std=0.02)
        nn.init.trunc_normal_(self.wo.weight, mean=0.0, std=init_std)

    def forward(
        self,
        x: torch.Tensor,
        freqs_cis: torch.Tensor,
        attention_masks: AttentionMasksType | None,
    ):
        """
        Forward pass of the attention module.

        Args:
            x (torch.Tensor): Input tensor.
            freqs_cis (torch.Tensor): Precomputed frequency tensor.

        Returns:
            torch.Tensor: Output tensor after attention.

        """

        bs, seqlen, _ = x.shape
        xq, xk, xv = self.wq(x), self.wk(x), self.wv(x)

        # Use -1 instead of `n_heads` (or `n_kv_heads`) to infer the actual
        # local heads from sizes of xq, xk, and xv as TP may have sharded them
        # after the above linear ops.
        xq = xq.view(bs, seqlen, -1, self.head_dim)
        xk = xk.view(bs, seqlen, -1, self.head_dim)
        xv = xv.view(bs, seqlen, -1, self.head_dim)

        if self.use_rope:
            xq, xk = apply_rotary_emb(xq, xk, freqs_cis=freqs_cis)

        # repeat k/v heads if n_kv_heads < n_heads
        keys = repeat_kv(xk, self.n_rep)  # (bs, seqlen, n_local_heads, head_dim)
        values = repeat_kv(xv, self.n_rep)  # (bs, seqlen, n_local_heads, head_dim)

        xq = xq.transpose(1, 2)  # (bs, n_local_heads, seqlen, head_dim)
        xk = keys.transpose(1, 2)  # (bs, n_local_heads, seqlen, head_dim)
        xv = values.transpose(1, 2)  # (bs, n_local_heads, seqlen, head_dim)

        if self.use_flex_attn:
            assert isinstance(attention_masks, dict), attention_masks
            attention_mask = attention_masks["rope" if self.use_rope else "nope"]
            output = self.inner_attention(xq, xk, xv, block_mask=attention_mask)
        else:
            assert attention_masks is None
            output = self.inner_attention(xq, xk, xv)

        output = output.transpose(
            1, 2
        ).contiguous()  # (bs, seqlen, n_local_heads, head_dim)
        output = output.view(bs, seqlen, -1)
        return self.wo(output)


class FeedForward(nn.Module):
    """
    FeedForward module

    Args:
        dim (int): Input dimension.
        hidden_dim (int): Hidden dimension of the feedforward layer.
        multiple_of (int): Value to ensure hidden dimension is a multiple of this value.
        ffn_dim_multiplier (float | None): Custom multiplier for hidden dimension. Defaults to None.

    Attributes:
        w1 (Linear): Linear transformation for the first layer.
        w2 (Linear): Linear transformation for the second layer.
        w3 (Linear): Linear transformation for the third layer.

    """

    def __init__(
        self,
        dim: int,
        hidden_dim: int,
        multiple_of: int,
        ffn_dim_multiplier: float | None,
    ):
        super().__init__()
        hidden_dim = int(2 * hidden_dim / 3)
        # custom dim factor multiplier
        if ffn_dim_multiplier is not None:
            hidden_dim = int(ffn_dim_multiplier * hidden_dim)
        hidden_dim = multiple_of * ((hidden_dim + multiple_of - 1) // multiple_of)

        self.w1 = nn.Linear(dim, hidden_dim, bias=False)
        self.w2 = nn.Linear(hidden_dim, dim, bias=False)
        self.w3 = nn.Linear(dim, hidden_dim, bias=False)

    def forward(self, x):
        return self.w2(F.silu(self.w1(x)) * self.w3(x))

    def init_weights(self, init_std: float):
        nn.init.trunc_normal_(self.w1.weight, mean=0.0, std=0.02)
        for linear in (self.w2, self.w3):
            nn.init.trunc_normal_(linear.weight, mean=0.0, std=init_std)


class TransformerBlock(nn.Module):
    """
    TransformerBlock Module

    Args:
        layer_id (int): Identifier for the layer.
        model_args (TransformerModelArgs): Model configuration arguments.

    Attributes:
        n_heads (int): Number of attention heads.
        dim (int): Dimension size of the model.
        head_dim (int): Dimension size of each attention head.
        attention (Attention): Attention module.
        feed_forward (FeedForward): FeedForward module.
        layer_id (int): Identifier for the layer.
        attention_norm (RMSNorm): Layer normalization for attention output.
        ffn_norm (RMSNorm): Layer normalization for feedforward output.

    """

    def __init__(
        self,
        layer_id: int,
        model_args: TransformerModelArgs,
    ):
        super().__init__()
        self.n_heads = model_args.n_heads
        self.dim = model_args.dim

        attn_use_rope = True
        fixed_attn_block_size = None
        if model_args.every_n_layers_nope is not None:
            if model_args.every_n_layers_nope <= 1:
                raise ValueError("every_n_layers_nope must be greater than 1")
            if layer_id % model_args.every_n_layers_nope == 0:
                attn_use_rope = False
            else:
                fixed_attn_block_size = model_args.fixed_attn_block_size
        self.attention = Attention(model_args, attn_use_rope, fixed_attn_block_size)

        # use MoE layer for every interleave_moe_layer_step FFN layers
        moe_args = model_args.moe_args
        self.moe_enabled = (layer_id + 1) % model_args.interleave_moe_layer_step == 0
        if self.moe_enabled:
            dim = model_args.dim
            hidden_dim = 4 * model_args.dim
            ffn_dim_multiplier = model_args.ffn_dim_multiplier
            hidden_dim = int(2 * hidden_dim / 3)
            if ffn_dim_multiplier is not None:
                hidden_dim = int(ffn_dim_multiplier * hidden_dim)

            hidden_dim_denom = 1
            if model_args.auto_scale_hidden_dim:
                hidden_dim_denom = moe_args.top_k + moe_args.num_shared_experts

            if model_args.auto_scale_hidden_dim:
                hidden_dim = int(hidden_dim / hidden_dim_denom)
            hidden_dim += -hidden_dim % model_args.multiple_of

            self.moe = MoE(moe_args, dim=dim, hidden_dim=hidden_dim)
        else:
            self.feed_forward = FeedForward(
                dim=model_args.dim,
                hidden_dim=4 * model_args.dim,
                multiple_of=model_args.multiple_of,
                ffn_dim_multiplier=model_args.ffn_dim_multiplier,
            )

        self.attention_norm = nn.RMSNorm(model_args.dim, eps=model_args.norm_eps)
        self.ffn_norm = nn.RMSNorm(model_args.dim, eps=model_args.norm_eps)

        if model_args.depth_init:
            self.weight_init_std = 0.02 / (2 * (layer_id + 1)) ** 0.5
        else:
            self.weight_init_std = 0.02 / (2 * model_args.n_layers) ** 0.5

    def forward(
        self,
        x: torch.Tensor,
        freqs_cis: torch.Tensor,
        attention_masks: AttentionMasksType | None,
    ):
        """
        Perform a forward pass through the TransformerBlock.

        Args:
            x (torch.Tensor): Input tensor.
            freqs_cis (torch.Tensor): Precomputed cosine and sine frequencies.

        Returns:
            torch.Tensor: Output tensor after applying attention and feedforward layers.

        """
        h = x + self.attention(self.attention_norm(x), freqs_cis, attention_masks)
        if self.moe_enabled:
            out = h + self.moe(self.ffn_norm(h))
        else:
            out = h + self.feed_forward(self.ffn_norm(h))
        return out

    def init_weights(self, buffer_device: torch.device):
        for norm in (self.attention_norm, self.ffn_norm):
            norm.reset_parameters()
        self.attention.init_weights(self.weight_init_std)
        if self.moe_enabled:
            self.moe.init_weights(self.weight_init_std, buffer_device)
        else:
            self.feed_forward.init_weights(self.weight_init_std)


class Transformer(nn.Module, ModelProtocol):
    """
    Transformer Module

    Args:
        model_args (TransformerModelArgs): Model configuration arguments.

    Attributes:
        model_args (TransformerModelArgs): Model configuration arguments.
        vocab_size (int): Vocabulary size.
        n_layers (int): Number of layers in the model.
        tok_embeddings (ParallelEmbedding): Token embeddings.
        layers (torch.nn.ModuleList): List of Transformer blocks.
        norm (RMSNorm): Layer normalization for the model output.
        output (Linear): Linear layer for final output.
        freqs_cis (torch.Tensor): Precomputed cosine and sine frequencies.

    """

    def __init__(self, model_args: TransformerModelArgs):
        super().__init__()
        self.model_args = model_args
        self.vocab_size = model_args.vocab_size
        self.n_layers = model_args.n_layers

        self.tok_embeddings = nn.Embedding(model_args.vocab_size, model_args.dim)

        self.register_buffer(
            "freqs_cis", self._precompute_freqs_cis(), persistent=False
        )

        self.layers = torch.nn.ModuleDict()
        for layer_id in range(model_args.n_layers):
            self.layers[str(layer_id)] = TransformerBlock(layer_id, model_args)
        self.norm = nn.RMSNorm(model_args.dim, eps=model_args.norm_eps)
        self.output = nn.Linear(model_args.dim, model_args.vocab_size, bias=False)

    def init_weights(
        self,
        buffer_device: torch.device | None = None,
    ):
        """
        [Note: On ``init_weights`` vs. ``reset_parameters``]
        Modules may define ``reset_parameters`` to initialize parameter values.
        ``reset_parameters`` is meant to only initialize directly owned
        parameters/buffers, not those of their child modules, and it can be
        used to give the initial values for these tensors.
        Separately, users may want custom initialization for their modules,
        different from that in ``reset_parameters``. For this, we define
        ``init_weights``. We only call it in the constructor of this
        ``Transformer`` root module to avoid reinitializing tensors.
        """
        buffer_device = buffer_device or self.freqs_cis.device
        with torch.device(buffer_device):
            self.freqs_cis = self._precompute_freqs_cis()
        if self.tok_embeddings is not None:
            nn.init.normal_(self.tok_embeddings.weight)
        for layer in self.layers.values():
            if layer is not None:
                layer.init_weights(buffer_device=buffer_device)
        if self.norm is not None:
            self.norm.reset_parameters()
        final_out_std = self.model_args.dim**-0.5
        cutoff_factor = 3
        if self.output is not None:
            nn.init.trunc_normal_(
                self.output.weight,
                mean=0.0,
                std=final_out_std,
                a=-cutoff_factor * final_out_std,
                b=cutoff_factor * final_out_std,
            )

    def _precompute_freqs_cis(self) -> torch.Tensor:
        return precompute_freqs_cis(
            self.model_args.dim // self.model_args.n_heads,
            # Need to compute until at least the max token limit for generation
            # TODO: explain in docs/composability.md why we removed the 2x
            # relaxing in our CP enablement PR
            self.model_args.max_seq_len,
            self.model_args.rope_theta,
            self.model_args.rope_scaling_args,
        )

    def get_attention_masks(
        self,
        input_batch: torch.Tensor,
        tokenizer: BaseTokenizer,
        extra_inputs: dict[str, torch.Tensor] | None = None,
    ) -> AttentionMasksType:
        mask_mods = [get_causal_mask_mod()]
        match self.model_args.attn_mask_type:
            case "causal":
                B = 1
            case "block_causal":
                mask_mods.append(get_document_mask_mod(input_batch, tokenizer.eos_id))
                B = input_batch.shape[0]
            case _:
                raise ValueError(f"Unknown attention mask type: {self.attn_mask_type}")

        rope_mask_mod = and_masks(
            *mask_mods,
            get_fixed_block_mask_mod(self.model_args.fixed_attn_block_size),
        )
        nope_mask_mod = and_masks(*mask_mods)

        seqlen = input_batch.shape[1]
        return {
            "rope": create_attention_mask(rope_mask_mod, B, None, seqlen, seqlen),
            "nope": create_attention_mask(nope_mask_mod, B, None, seqlen, seqlen),
        }

    def forward(
        self,
        tokens: torch.Tensor,
        attention_masks: AttentionMasksType | None = None,
        input_batch: torch.Tensor | None = None,
    ):
        """
        Perform a forward pass through the Transformer model.

        Args:
            tokens (torch.Tensor): Input token indices if pipeline parallelism is not enabled.
                If pipeline parallelism is enabled, this will be the input token indices
                for the ranks on the first pipeline stage. This will be the activation of the
                previous pipeline stage if the current rank is not on the first stage.
            input_batch (torch.Tensor): The input batch read from the dataloader.
                This will always be the input batch regardless of the pipeline stage.
                This field is required for non-first PP stages to perform document
                masking attention (to analyze the boundary of the document).

        Returns:
            torch.Tensor: Output logits after applying the Transformer model.

        """
        # passthrough for nonexistent layers, allows easy configuration of pipeline parallel stages
        h = self.tok_embeddings(tokens) if self.tok_embeddings else tokens

        for layer in self.layers.values():
            h = layer(h, self.freqs_cis, attention_masks)

        h = self.norm(h) if self.norm else h
        output = self.output(h) if self.output else h
        return output<|MERGE_RESOLUTION|>--- conflicted
+++ resolved
@@ -4,11 +4,8 @@
 # This source code is licensed under the BSD-style license found in the
 # LICENSE file in the root directory of this source tree.
 
-<<<<<<< HEAD
-=======
 import math
 
->>>>>>> 219d9aff
 import torch
 import torch.nn.functional as F
 from torch import nn
