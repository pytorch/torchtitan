# Copyright (c) Meta Platforms, Inc. and affiliates.
# All rights reserved.
#
# This source code is licensed under the BSD-style license found in the
# LICENSE file in the root directory of this source tree.

<<<<<<< HEAD
from torchtitan.distributed import ParallelDims
=======
import os

from torchtitan.distributed import ParallelDims, utils as dist_utils
>>>>>>> 02990b0f
from torchtitan.train import main, Trainer

from .parallel_dims import TorchCommsParallelDims


class TorchCommsTrainer(Trainer):
    parallel_dims: TorchCommsParallelDims

    def init_distributed(self) -> ParallelDims:
        job_config = self.job_config
        dist_utils.init_distributed(
            job_config.comm,
            enable_cpu_backend=job_config.training.enable_cpu_offload,
            base_folder=job_config.job.dump_folder,
        )

        world_size = int(os.environ["WORLD_SIZE"])
        parallelism_config = job_config.parallelism

        return TorchCommsParallelDims(
            dp_shard=parallelism_config.data_parallel_shard_degree,
            dp_replicate=parallelism_config.data_parallel_replicate_degree,
            cp=parallelism_config.context_parallel_degree,
            tp=parallelism_config.tensor_parallel_degree,
            pp=parallelism_config.pipeline_parallel_degree,
            ep=parallelism_config.expert_parallel_degree,
            etp=parallelism_config.expert_tensor_parallel_degree,
            world_size=world_size,
        )

    def close(self) -> None:
        # Call finalize on all comms after training and before destroying process group.
        if hasattr(self, "parallel_dims"):
            for comm in self.parallel_dims.comms:
                comm.finalize()
        super().close()


if __name__ == "__main__":
    main(TorchCommsTrainer)<|MERGE_RESOLUTION|>--- conflicted
+++ resolved
@@ -4,13 +4,9 @@
 # This source code is licensed under the BSD-style license found in the
 # LICENSE file in the root directory of this source tree.
 
-<<<<<<< HEAD
-from torchtitan.distributed import ParallelDims
-=======
 import os
 
 from torchtitan.distributed import ParallelDims, utils as dist_utils
->>>>>>> 02990b0f
 from torchtitan.train import main, Trainer
 
 from .parallel_dims import TorchCommsParallelDims
