--- conflicted
+++ resolved
@@ -20,13 +20,8 @@
 
 from torchtitan.experiments.compiler_toolkit.graph_utils import (
     CompiledModule,
-<<<<<<< HEAD
-    get_inductor_lite_bw_compiler,
-    get_inductor_lite_fw_compiler,
-=======
     get_compiler_passes_from_config,
     get_joint_custom_passes_from_config,
->>>>>>> 3819737f
     joint_graph_builder,
     make_compiler_with_passes,
 )
@@ -34,51 +29,6 @@
     parallelize_llama as simple_fsdp_parallelize_llama,
 )
 
-<<<<<<< HEAD
-from torchtitan.tools.logging import logger
-
-
-# TODO: support passing configs into schedule_overlap_bucketing
-def autobucketing_reordering_pass(gm: torch.fx.GraphModule) -> torch.fx.GraphModule:
-    schedule_overlap_bucketing(gm, collective_bucketing=True)
-    gm.recompile()
-    return gm
-
-
-def compiler(name: str, gm: torch.fx.GraphModule, example_inputs):
-    logger.info(f"{name} before compiler:")
-    logger.info(gm.print_readable(print_output=False))
-
-    gm = autobucketing_reordering_pass(gm)
-
-    gm = regional_inductor(gm, example_inputs)
-
-    logger.info(f"{name} after compiler:")
-    logger.info(gm.print_readable(print_output=False))
-    return gm
-
-
-def fw_compiler(gm: torch.fx.GraphModule, example_inputs) -> None:
-    gm = compiler("fwd_gm", gm, example_inputs)
-    return get_inductor_lite_fw_compiler()(gm, example_inputs)
-
-
-def bw_compiler(gm: torch.fx.GraphModule, example_inputs) -> None:
-    gm = compiler("bwd_gm", gm, example_inputs)
-    return get_inductor_lite_bw_compiler()(gm, example_inputs)
-
-
-def validate_flex_attention_annotation(joint_with_descriptors):
-    """Verify user annotations show up in the graph."""
-    for node in joint_with_descriptors.graph_module.graph.nodes:
-        if node.target in {
-            torch.ops.higher_order.flex_attention,
-            torch.ops.higher_order.flex_attention_backward,
-        }:
-            assert "compile_with_inductor" in node.meta.get("custom", {})
-
-=======
->>>>>>> 3819737f
 
 def annotate_llama() -> None:
     from torchtitan.models.attention import FlexAttentionWrapper
