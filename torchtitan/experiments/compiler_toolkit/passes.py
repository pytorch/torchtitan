# Copyright (c) Meta Platforms, Inc. and affiliates.
# All rights reserved.
#
# This source code is licensed under the BSD-style license found in the
# LICENSE file in the root directory of this source tree.

"""
Compiler passes for the compiler toolkit.

This module provides various compiler passes that can be applied to graph modules
during compilation. Passes can be selected and configured via job config.
"""

<<<<<<< HEAD
from typing import Callable
=======
from typing import Any, Sequence
>>>>>>> f5e3a84e

import torch
from torch._inductor.fx_passes.overlap_manual_scheduling import manual_overlap_bucketing
from torch._inductor.fx_passes.overlap_scheduling import schedule_overlap_bucketing
from torch.fx.passes.regional_inductor import regional_inductor
<<<<<<< HEAD
from torchtitan.experiments.compiler_toolkit.inductor_lite import (
    get_inductor_lite_bw_compiler,
    get_inductor_lite_fw_compiler,
=======
from torchtitan.experiments.compiler_toolkit.cudagraph import (
    CUDAGraphWrapper,
    get_static_input_indices,
>>>>>>> f5e3a84e
)
from torchtitan.experiments.simple_fsdp.reshard_after_forward import (
    annotate_fsdp_all_gather,
)


def autobucketing_reordering_pass(
    gm: torch.fx.GraphModule, example_inputs=None
) -> torch.fx.GraphModule:
    """
    Apply autobucketing and reordering optimization.

    This pass applies schedule_overlap_bucketing with collective_bucketing enabled
    to optimize comm/compute overlap patterns in the graph.
    """
    schedule_overlap_bucketing(gm, collective_bucketing=True)
    gm.recompile()
    return gm


def transformer_block_bucketing_reordering_pass(
    gm: torch.fx.GraphModule, example_inputs, fsdp_manual_buckets
) -> torch.fx.GraphModule:
    """
    Apply aten-level manual bucketing and reordering optimization.
    """
    manual_overlap_bucketing(
        gm, module_bucket_plans=fsdp_manual_buckets, insert_overlap_deps=False
    )
    gm.recompile()
    return gm


def regional_inductor_pass(
    gm: torch.fx.GraphModule, example_inputs
) -> torch.fx.GraphModule:
    """
    Apply regional inductor compilation based on user annotation.
    """
    return regional_inductor(gm, example_inputs)


def cudagraph_pass(
    gm: torch.fx.GraphModule, example_inputs: Sequence[Any], is_forward: bool
) -> torch.fx.GraphModule:
    """
    Apply cudagraph.

    This pass wraps the forward function with cudagraph during compilation and does
    not record cudagraph until runtime.
    - For the first run, it will warm up operators such as nccl.
    - For the second run, it will record cudagraph and replay cudagraph.
    - For the following runs, it will replay cudagraph.
    """
    static_input_indices = get_static_input_indices(gm, is_forward)
    gm.forward = CUDAGraphWrapper(gm.forward, example_inputs, static_input_indices)
    return gm


def validate_flex_attn_annotation_pass(
    gm: torch.fx.GraphModule,
) -> torch.fx.GraphModule:
    """Verify user annotations show up in the graph."""
    for node in gm.graph.nodes:
        if node.target in {
            torch.ops.higher_order.flex_attention,
            torch.ops.higher_order.flex_attention_backward,
        }:
            assert "compile_with_inductor" in node.meta.get("custom", {})
    return gm


# Apply activation checkpointing on joint graph before partitioner
def fsdp_reshard_after_fwd_pass(
    gm: torch.fx.GraphModule, reshard_after_forward: bool
) -> torch.fx.GraphModule:
    # this pass implements simplefsdp's fsdp_reshard_after_forward behavior
    # when fsdp_reshard_after_forward set to True, it will annotate simple_fsdp AG
    #   to CheckpointPolicy.MUST_RECOMPUTE.
    # when fsdp_reshard_after_forward set to False, it will annotate simple_fsdp AG
    #   to CheckpointPolicy.MUST_SAVE.
    gm = annotate_fsdp_all_gather(gm, reshard_after_forward)
    gm.recompile()
    return gm


def inductor_lite_pass(
    gm: torch.fx.GraphModule, example_inputs, is_forward: bool
) -> Callable:
    """
    Apply inductor lite mode.

    This pass takes a gm and generates a callable (not gm) using inductor. The lite
    mode falls back for all ops except explicitly user-annotated ops under
    regional compile.
    """
    # TODO: fix inductor size assertion for all_reduce
    # https://github.com/pytorch/pytorch/issues/167430
    extra_inductor_config = {"size_asserts": False}

    if is_forward:
        _compiler = get_inductor_lite_fw_compiler(extra_inductor_config)
    else:
        _compiler = get_inductor_lite_bw_compiler(extra_inductor_config)

    with (
        # TODO Investigate error on MOE model with use_grouped_mm=False.
        # For repro, see: https://gist.github.com/zhxchen17/d794ff58236243d9faddf713b9fc6a61
        torch._dynamo.config.patch(fake_tensor_cache_enabled=False),
        torch.fx.traceback.preserve_node_meta(),
    ):
        compiled_fn = _compiler(gm, example_inputs)

    return compiled_fn


# Registry mapping pass names to pass functions
AVAILABLE_COMPILER_PASSES = {
    "autobucketing_reordering": autobucketing_reordering_pass,
    "transformer_block_bucketing": transformer_block_bucketing_reordering_pass,
    "regional_inductor": regional_inductor_pass,
<<<<<<< HEAD
    "inductor_lite": inductor_lite_pass,
=======
    "cudagraph": cudagraph_pass,
>>>>>>> f5e3a84e
}<|MERGE_RESOLUTION|>--- conflicted
+++ resolved
@@ -11,25 +11,19 @@
 during compilation. Passes can be selected and configured via job config.
 """
 
-<<<<<<< HEAD
-from typing import Callable
-=======
-from typing import Any, Sequence
->>>>>>> f5e3a84e
+from typing import Any, Callable, Sequence
 
 import torch
 from torch._inductor.fx_passes.overlap_manual_scheduling import manual_overlap_bucketing
 from torch._inductor.fx_passes.overlap_scheduling import schedule_overlap_bucketing
 from torch.fx.passes.regional_inductor import regional_inductor
-<<<<<<< HEAD
+from torchtitan.experiments.compiler_toolkit.cudagraph import (
+    CUDAGraphWrapper,
+    get_static_input_indices,
+)
 from torchtitan.experiments.compiler_toolkit.inductor_lite import (
     get_inductor_lite_bw_compiler,
     get_inductor_lite_fw_compiler,
-=======
-from torchtitan.experiments.compiler_toolkit.cudagraph import (
-    CUDAGraphWrapper,
-    get_static_input_indices,
->>>>>>> f5e3a84e
 )
 from torchtitan.experiments.simple_fsdp.reshard_after_forward import (
     annotate_fsdp_all_gather,
@@ -151,9 +145,6 @@
     "autobucketing_reordering": autobucketing_reordering_pass,
     "transformer_block_bucketing": transformer_block_bucketing_reordering_pass,
     "regional_inductor": regional_inductor_pass,
-<<<<<<< HEAD
     "inductor_lite": inductor_lite_pass,
-=======
     "cudagraph": cudagraph_pass,
->>>>>>> f5e3a84e
 }