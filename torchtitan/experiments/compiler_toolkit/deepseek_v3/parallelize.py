--- conflicted
+++ resolved
@@ -21,13 +21,8 @@
 
 from torchtitan.experiments.compiler_toolkit.graph_utils import (
     CompiledModule,
-<<<<<<< HEAD
-    get_inductor_lite_bw_compiler,
-    get_inductor_lite_fw_compiler,
-=======
     get_compiler_passes_from_config,
     get_joint_custom_passes_from_config,
->>>>>>> 3819737f
     joint_graph_builder,
     make_compiler_with_passes,
 )
@@ -35,38 +30,6 @@
 from torchtitan.experiments.simple_fsdp.deepseek_v3.parallelize import (
     parallelize_deepseekv3 as simple_fsdp_parallelize_deepseekv3,
 )
-<<<<<<< HEAD
-from torchtitan.tools.logging import logger
-
-
-def compiler(name: str, gm: torch.fx.GraphModule, example_inputs):
-    logger.info(f"{name} before compiler:")
-    logger.info(gm.print_readable(print_output=False))
-
-    # TODO: regional_inductor should work with deepseek_v3
-    # gm = regional_inductor(gm, example_inputs)
-
-    logger.info(f"{name} after compiler:")
-    logger.info(gm.print_readable(print_output=False))
-    return gm
-
-
-def fw_compiler(gm: torch.fx.GraphModule, example_inputs) -> None:
-    gm = compiler("fwd_gm", gm, example_inputs)
-
-    # TODO: fix inductor size assertion for all_reduce
-    extra_inductor_config = {"size_asserts": False}
-    return get_inductor_lite_fw_compiler(extra_inductor_config)(gm, example_inputs)
-
-
-def bw_compiler(gm: torch.fx.GraphModule, example_inputs) -> None:
-    gm = compiler("bwd_gm", gm, example_inputs)
-
-    # TODO: fix inductor size assertion for all_reduce
-    extra_inductor_config = {"size_asserts": False}
-    return get_inductor_lite_bw_compiler(extra_inductor_config)(gm, example_inputs)
-=======
->>>>>>> 3819737f
 
 
 def annotate_deepseekv3() -> None:
