--- conflicted
+++ resolved
@@ -29,13 +29,9 @@
 
     output_path = Path(dump_folder) / "compiler" / f"{name}.txt"
     output_path.parent.mkdir(parents=True, exist_ok=True)
-<<<<<<< HEAD
-    output_path.write_text(gm.print_readable(print_output=False))
-=======
     output_path.write_text(
         gm.print_readable(print_output=False, include_stride=True, include_device=True)
     )
->>>>>>> 22e959a3
 
 
 def export_joint(
@@ -53,15 +49,11 @@
     ):
         gm = dynamo_graph_capture_for_export(model)(*args, **kwargs)
         logger.debug("Dynamo gm:")
-<<<<<<< HEAD
-        logger.debug(gm.print_readable(print_output=False))
-=======
         logger.debug(
             gm.print_readable(
                 print_output=False, include_stride=True, include_device=True
             )
         )
->>>>>>> 22e959a3
         _dump_gm(dump_folder, gm, "dynamo_gm")
 
         tracing_context = gm.meta["tracing_context"]
@@ -238,13 +230,9 @@
         passes = DEFAULT_COMPILER_PASSES
 
     logger.debug(f"{name} before compiler:")
-<<<<<<< HEAD
-    logger.debug(gm.print_readable(print_output=False))
-=======
     logger.debug(
         gm.print_readable(print_output=False, include_stride=True, include_device=True)
     )
->>>>>>> 22e959a3
     _dump_gm(dump_folder, gm, f"{name}_before_compiler")
 
     for pass_fn in passes:
@@ -252,13 +240,9 @@
         gm = pass_fn(gm, example_inputs)
 
     logger.debug(f"{name} after compiler:")
-<<<<<<< HEAD
-    logger.debug(gm.print_readable(print_output=False))
-=======
     logger.debug(
         gm.print_readable(print_output=False, include_stride=True, include_device=True)
     )
->>>>>>> 22e959a3
     _dump_gm(dump_folder, gm, f"{name}_after_compiler")
     return gm
 
