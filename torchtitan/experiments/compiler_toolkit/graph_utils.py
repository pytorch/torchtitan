# Copyright (c) Meta Platforms, Inc. and affiliates.
# All rights reserved.
#
# This source code is licensed under the BSD-style license found in the
# LICENSE file in the root directory of this source tree.

import contextlib
from pathlib import Path
from typing import Any, Callable, List, Optional

import torch
from torch._dynamo.functional_export import dynamo_graph_capture_for_export
from torch._functorch.aot_autograd import (
    aot_compile_joint_with_descriptors,
    aot_export_joint_with_descriptors,
    JointWithDescriptors,
)
from torch._guards import tracing, TracingContext
from torch.distributed.tensor import DTensor
from torchtitan.config import JobConfig
from torchtitan.distributed import ParallelDims
from torchtitan.tools.logging import logger


def _dump_gm(dump_folder: str | None, gm: torch.fx.GraphModule, name: str) -> None:
    # TODO: make the dump rank configurable
    if not dump_folder or torch.distributed.get_rank() != 0:
        return

    output_path = Path(dump_folder) / "compiler" / f"{name}.txt"
    output_path.parent.mkdir(parents=True, exist_ok=True)
    output_path.write_text(gm.print_readable(print_output=False))


def export_joint(
    model, args, kwargs=None, dump_folder: str | None = None
) -> tuple[JointWithDescriptors, TracingContext]:
    if kwargs is None:
        kwargs = {}
    assert isinstance(args, tuple)
    assert isinstance(kwargs, dict)
    with (
        # TODO Investigate error on MOE model with use_grouped_mm=False.
        # For repro, see: https://gist.github.com/zhxchen17/d794ff58236243d9faddf713b9fc6a61
        torch._dynamo.config.patch(fake_tensor_cache_enabled=False),
        torch.fx.traceback.preserve_node_meta(),
    ):
        gm = dynamo_graph_capture_for_export(model)(*args, **kwargs)
<<<<<<< HEAD
        logger.info("Dynamo gm:")
        logger.info(
            gm.print_readable(
                print_output=False, include_stride=True, include_device=True
            )
        )
=======
        logger.debug("Dynamo gm:")
        logger.debug(gm.print_readable(print_output=False))
        _dump_gm(dump_folder, gm, "dynamo_gm")

>>>>>>> 23c993ca
        tracing_context = gm.meta["tracing_context"]

    with tracing(tracing_context):
        return (
            aot_export_joint_with_descriptors_alone(gm, args, kwargs),
            tracing_context,
        )


def aot_export_joint_with_descriptors_alone(model, args, kwargs=None):
    if kwargs is None:
        kwargs = {}
    assert isinstance(args, tuple)
    assert isinstance(kwargs, dict)
    with contextlib.ExitStack() as stack:
        joint_with_descriptors = aot_export_joint_with_descriptors(
            stack,
            model,
            args,
            kwargs,
        )
        return joint_with_descriptors


def joint_graph_builder(
    model: torch.nn.Module,
    model_args: tuple,
    model_kwargs: dict,
    fw_compiler: Optional[Callable] = None,
    bw_compiler: Optional[Callable] = None,
    joint_custom_pass: Optional[Callable] = None,
    dump_folder: str | None = None,
):
    """
    Build a joint forward-backward graph for the model with optional custom compilers.

    Args:
        model: The model to compile
        model_args: Tuple of model input arguments (should be DTensors)
        model_kwargs: Dict of model input keyword arguments
        fw_compiler: Optional custom forward compiler function
        bw_compiler: Optional custom backward compiler function
        joint_custom_pass: Optional custom pass to run on the joint graph
        dump_folder: Optional folder to dump the graph to
    """
    assert isinstance(model_args, tuple)
    for idx, arg in enumerate(model_args):
        assert isinstance(arg, DTensor), f"Argument {idx} is of type {type(arg)}"

    # get joint graph
    (
        joint_with_descriptors,
        tracing_context,
    ) = export_joint(model, model_args, model_kwargs, dump_folder=dump_folder)

    # Optional validation
    if joint_custom_pass is not None:
        joint_custom_pass(joint_with_descriptors)

    with tracing(tracing_context):
        fn = aot_compile_joint_with_descriptors(
            joint_with_descriptors, fw_compiler=fw_compiler, bw_compiler=bw_compiler
        )

    def wrapper_fn(args, kwargs):
        inputs = [
            *model.parameters(),
            *model.buffers(),
            *args,
        ]
        return fn(*inputs, **kwargs)

    return wrapper_fn


class CompiledModule(torch.nn.Module):
    def __init__(
        self,
        inner: torch.nn.Module,
        parallel_dims: ParallelDims,
        joint_graph_builder: Callable,
        parallelize_inputs: Callable,
        **overrides,
    ) -> None:
        super().__init__()
        self.inner = inner  # register as submodule
        self.parallel_dims = parallel_dims

        self.joint_graph_builder = joint_graph_builder
        self.joint_graph_module = None

        self.parallelize_inputs = parallelize_inputs

        self._overrides = overrides  # for custom hooks

    def __getattr__(self, name: str):
        # check overrides
        if "_overrides" in self.__dict__ and name in self._overrides:
            return self._overrides[name]
        try:
            # let nn.Module handle registered stuff
            return super().__getattr__(name)
        except AttributeError:
            # fallback to inner model
            return getattr(self.inner, name)

    def __setattr__(self, name: str, value) -> None:
        if "_overrides" in self.__dict__ and name in self._overrides:
            self._overrides[name] = value
        else:
            super().__setattr__(name, value)

    def __delattr__(self, name: str) -> None:
        if "_overrides" in self.__dict__ and name in self._overrides:
            del self._overrides[name]
        else:
            super().__delattr__(name)

    def state_dict(self, *args, **kwargs) -> Any:
        return self.inner.state_dict(*args, **kwargs)

    def load_state_dict(self, *args, **kwargs) -> Any:
        return self.inner.load_state_dict(*args, **kwargs)

    def name_parameters(self, *args, **kwargs) -> Any:
        return self.inner.named_parameters(*args, **kwargs)

    def parameters(self, *args, **kwargs) -> Any:
        return self.inner.parameters(*args, **kwargs)

    def forward(self, *args, **kwargs):
        assert "forward" not in self._overrides, "forward cannot be overridden"

        dt_args, dt_kwargs = self.parallelize_inputs(
            self.parallel_dims.world_mesh, args, kwargs
        )

        if self.joint_graph_module is None:
            self.joint_graph_module = self.joint_graph_builder(
                self.inner, dt_args, dt_kwargs
            )

        # calling the line below returns control to torchtitan's runner
        # letting it call the backward, and optimizer.
        return self.joint_graph_module(args, kwargs)


# Default compiler pass configuration - no passes by default
DEFAULT_COMPILER_PASSES = []


def compiler(
    name: str,
    gm: torch.fx.GraphModule,
    example_inputs,
    passes: List[Callable] = None,
    dump_folder: str | None = None,
):
    """
    Compile a graph module by applying a sequence of compiler passes.

    Args:
        name: Name for logging purposes
        gm: The graph module to compile
        example_inputs: Example inputs for the graph module
        passes: List of compiler pass functions to apply. Each function should take
                (gm, example_inputs) and return a transformed gm. If None, uses
                DEFAULT_COMPILER_PASSES.
        dump_folder: Optional folder to dump the graph to
    """
    if passes is None:
        passes = DEFAULT_COMPILER_PASSES

<<<<<<< HEAD
    logger.info(f"{name} before compiler:")
    logger.info(
        gm.print_readable(print_output=False, include_stride=True, include_device=True)
    )
=======
    logger.debug(f"{name} before compiler:")
    logger.debug(gm.print_readable(print_output=False))
    _dump_gm(dump_folder, gm, f"{name}_before_compiler")
>>>>>>> 23c993ca

    for pass_fn in passes:
        logger.info(f"Applying pass: {pass_fn.__name__}")
        gm = pass_fn(gm, example_inputs)

<<<<<<< HEAD
    logger.info(f"{name} after compiler:")
    logger.info(
        gm.print_readable(print_output=False, include_stride=True, include_device=True)
    )
=======
    logger.debug(f"{name} after compiler:")
    logger.debug(gm.print_readable(print_output=False))
    _dump_gm(dump_folder, gm, f"{name}_after_compiler")
>>>>>>> 23c993ca
    return gm


def make_compiler_with_passes(
    passes: List[Callable] = None, dump_folder: str | None = None
):
    """
    Create forward and backward compilers with specified passes.

    Args:
        passes: List of compiler pass functions to apply. If None, uses DEFAULT_COMPILER_PASSES.

    Returns:
        Tuple of (fw_compiler, bw_compiler) functions
    """

    def fw_compiler(gm: torch.fx.GraphModule, example_inputs) -> None:
        return compiler(
            "fwd_gm", gm, example_inputs, passes=passes, dump_folder=dump_folder
        )

    def bw_compiler(gm: torch.fx.GraphModule, example_inputs) -> None:
        return compiler(
            "bwd_gm", gm, example_inputs, passes=passes, dump_folder=dump_folder
        )

    return fw_compiler, bw_compiler


def get_compiler_passes_from_config(job_config: JobConfig):
    """
    Extract and validate compiler passes from job config.

    Args:
        job_config: Job configuration containing compile.passes

    Returns:
        List of compiler pass functions
    """
    from torchtitan.experiments.compiler_toolkit.passes import AVAILABLE_PASSES

    pass_names = getattr(job_config.compile, "passes", [])
    compiler_passes = []

    for pass_name in pass_names:
        if pass_name not in AVAILABLE_PASSES:
            raise ValueError(
                f"Unknown compiler pass: {pass_name}. "
                f"Available passes: {list(AVAILABLE_PASSES.keys())}"
            )
        compiler_passes.append(AVAILABLE_PASSES[pass_name])

    if pass_names:
        logger.info(f"Using compiler passes from config: {pass_names}")

    return compiler_passes<|MERGE_RESOLUTION|>--- conflicted
+++ resolved
@@ -46,19 +46,14 @@
         torch.fx.traceback.preserve_node_meta(),
     ):
         gm = dynamo_graph_capture_for_export(model)(*args, **kwargs)
-<<<<<<< HEAD
         logger.info("Dynamo gm:")
         logger.info(
             gm.print_readable(
                 print_output=False, include_stride=True, include_device=True
             )
         )
-=======
-        logger.debug("Dynamo gm:")
-        logger.debug(gm.print_readable(print_output=False))
         _dump_gm(dump_folder, gm, "dynamo_gm")
 
->>>>>>> 23c993ca
         tracing_context = gm.meta["tracing_context"]
 
     with tracing(tracing_context):
@@ -232,31 +227,21 @@
     if passes is None:
         passes = DEFAULT_COMPILER_PASSES
 
-<<<<<<< HEAD
     logger.info(f"{name} before compiler:")
     logger.info(
         gm.print_readable(print_output=False, include_stride=True, include_device=True)
     )
-=======
-    logger.debug(f"{name} before compiler:")
-    logger.debug(gm.print_readable(print_output=False))
     _dump_gm(dump_folder, gm, f"{name}_before_compiler")
->>>>>>> 23c993ca
 
     for pass_fn in passes:
         logger.info(f"Applying pass: {pass_fn.__name__}")
         gm = pass_fn(gm, example_inputs)
 
-<<<<<<< HEAD
     logger.info(f"{name} after compiler:")
     logger.info(
         gm.print_readable(print_output=False, include_stride=True, include_device=True)
     )
-=======
-    logger.debug(f"{name} after compiler:")
-    logger.debug(gm.print_readable(print_output=False))
     _dump_gm(dump_folder, gm, f"{name}_after_compiler")
->>>>>>> 23c993ca
     return gm
 
 
