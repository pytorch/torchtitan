--- conflicted
+++ resolved
@@ -426,6 +426,7 @@
         order_sensitive_buffers = model_parts[0].get_order_sensitive_buffers(
             inputs.size(0), inputs.size(1)
         )
+        extra_args.update(order_sensitive_buffers[0])
 
         # apply context parallelism if cp is enabled
         # ensure CP handles the separate freqs_cis buffer for each pp stage
@@ -451,7 +452,6 @@
                 if self.pp_has_first_stage:
                     self.pp_schedule.step(
                         inputs,
-                        *order_sensitive_buffers[0],
                         **extra_inputs,
                         **extra_args,
                         target=targets,
@@ -460,11 +460,7 @@
                     )
                 else:
                     self.pp_schedule.step(
-<<<<<<< HEAD
-                        *order_sensitive_buffers[0],
-=======
                         **extra_args,
->>>>>>> 85a68d01
                         target=targets,
                         losses=losses,
                         input_batch=inputs,
@@ -485,15 +481,11 @@
             with self.train_context(optional_context_parallel_ctx):
                 assert len(model_parts) == 1
                 with self.maybe_enable_amp:
-<<<<<<< HEAD
                     pred = model_parts[0](
                         inputs,
-                        *order_sensitive_buffers[0],
                         **extra_inputs,
+                        **extra_args,
                     )
-=======
-                    pred = model_parts[0](inputs, **extra_inputs, **extra_args)
->>>>>>> 85a68d01
                     loss = self.loss_fn(pred, labels)
                 # need to free pred before bwd to avoid peaking memory
                 del pred
