# Copyright (c) Meta Platforms, Inc. and affiliates.
# All rights reserved.
#
# This source code is licensed under the BSD-style license found in the
# LICENSE file in the root directory of this source tree.

import os
import time
from datetime import timedelta

import torch
from torch.distributed.elastic.multiprocessing.errors import record

from torchtitan.components.checkpoint import CheckpointManager, TrainState
from torchtitan.components.ft import FTParallelDims, init_ft_manager
from torchtitan.components.metrics import (
    build_metrics_processor,
    ensure_pp_loss_visible,
)
from torchtitan.config_manager import JobConfig
from torchtitan.distributed import ParallelDims, utils as dist_utils
from torchtitan.protocols.model_converter import build_model_converters
from torchtitan.protocols.train_spec import get_train_spec
from torchtitan.tools import utils
from torchtitan.tools.logging import init_logger, logger
from torchtitan.tools.profiling import (
    maybe_enable_memory_snapshot,
    maybe_enable_profiling,
)


# Enable debug tracing on failure: https://pytorch.org/docs/stable/elastic/errors.html
@record
def main(job_config: JobConfig):
    logger.info(f"Starting job: {job_config.job.description}")

    if job_config.experimental.custom_model_path:
        utils.import_module_from_path(job_config.experimental.custom_model_path)

    if job_config.job.print_args:
        logger.info(f"Running with args: {job_config.to_dict()}")

    # take control of garbage collection to avoid stragglers
    gc_handler = utils.GarbageCollection(gc_freq=job_config.training.gc_freq)

    device_module, device_type = utils.device_module, utils.device_type
    device = torch.device(f"{device_type}:{int(os.environ['LOCAL_RANK'])}")
    # Device has to be set before creating TorchFT manager.
    device_module.set_device(device)
    ft_manager = init_ft_manager(job_config)

    # init distributed
    world_size = int(os.environ["WORLD_SIZE"])
    if not ft_manager.enabled:
        parallel_dims = ParallelDims(
            dp_shard=job_config.training.data_parallel_shard_degree,
            dp_replicate=job_config.training.data_parallel_replicate_degree,
            cp=job_config.experimental.context_parallel_degree,
            tp=job_config.training.tensor_parallel_degree,
            pp=job_config.experimental.pipeline_parallel_degree,
            world_size=world_size,
            enable_loss_parallel=not job_config.training.disable_loss_parallel,
        )
    else:
        parallel_dims = FTParallelDims(
            dp_shard=job_config.training.data_parallel_shard_degree,
            dp_replicate=job_config.training.data_parallel_replicate_degree,
            cp=job_config.experimental.context_parallel_degree,
            tp=job_config.training.tensor_parallel_degree,
            pp=job_config.experimental.pipeline_parallel_degree,
            world_size=world_size,
            enable_loss_parallel=not job_config.training.disable_loss_parallel,
            ft_manager=ft_manager,
        )
    dist_utils.init_distributed(job_config)

    # build meshes
    world_mesh = parallel_dims.build_mesh(device_type=device_type)
    if parallel_dims.dp_enabled:
        dp_mesh = world_mesh["dp"]
        dp_degree, dp_rank = dp_mesh.size(), dp_mesh.get_local_rank()
    else:
        dp_degree, dp_rank = 1, 0

    if parallel_dims.pp_enabled:
        pp_mesh = world_mesh["pp"]

    # Set random seed, and maybe enable deterministic mode (mainly for debugging, expect perf loss)
    dist_utils.set_determinism(
        world_mesh, device, job_config.training.seed, job_config.training.deterministic
    )
    train_spec = get_train_spec(job_config.model.name)

    # build dataloader
    tokenizer = train_spec.tokenizer_cls(job_config.model.tokenizer_path)

    # If TorchFT is enabled, the dp_rank and dp_degree, which are used for
    # dataloader must be changed.
    if ft_manager.enabled:
        dp_degree, dp_rank = ft_manager.get_dp_info(dp_degree, dp_rank)
    dataloader = train_spec.build_dataloader_fn(
        dp_world_size=dp_degree,
        dp_rank=dp_rank,
        tokenizer=tokenizer,
        job_config=job_config,
    )

    # build model (using meta init)
    model_cls = train_spec.cls
    model_config = train_spec.config[job_config.model.flavor]
    # set the model configs from training inputs:
    # 1. norm type to decide which norm layer to use
    # 2. vocab size from tokenizer
    # 3. max_seq_len base on inputs
    model_config.norm_type = job_config.model.norm_type
    model_config.vocab_size = tokenizer.n_words
    model_config.max_seq_len = job_config.training.seq_len

    logger.info(
        f"Building {train_spec.name} {job_config.model.flavor} with {model_config}"
    )
    with torch.device("meta"):
        model = model_cls.from_model_args(model_config)

    # Build the collection of model converters. No-op if `model.converters` empty
    model_converters = build_model_converters(job_config, parallel_dims)
    model_converters.convert(model)

    # metrics logging
    build_metrics_processor_fn = (
        build_metrics_processor
        if train_spec.build_metrics_processor_fn is None
        else train_spec.build_metrics_processor_fn
    )
    metrics_processor = build_metrics_processor_fn(job_config, parallel_dims)
    color = metrics_processor.color

    # log model size
    model_param_count = utils.get_num_params(model)
    metrics_processor.num_flop_per_token = utils.get_num_flop_per_token(
        utils.get_num_params(model, exclude_embedding=True),
        model_config,
        job_config.training.seq_len,
    )
    logger.info(
        f"{color.blue}Model {train_spec.name} {job_config.model.flavor} "
        f"{color.red}size: {model_param_count:,} total parameters{color.reset}"
    )

    # move sharded model to CPU/GPU and initialize weights via DTensor
    if job_config.checkpoint.create_seed_checkpoint:
        init_device = "cpu"
        buffer_device = None
    elif job_config.training.enable_cpu_offload:
        init_device = "cpu"
        buffer_device = device_type
    else:
        init_device = device_type
        buffer_device = None

    # apply parallelisms and initialization
    if parallel_dims.pp_enabled:
        # apply PT-D Pipeline Parallel
        (
            pp_schedule,
            model_parts,
            has_first_stage,
            has_last_stage,
        ) = train_spec.pipelining_fn(
            model,
            pp_mesh,
            parallel_dims,
            job_config,
            device,
            model_config,
            train_spec.loss_fn,
        )
        # when PP is enabled, `model` obj is no longer used after this point, model_parts is used instead
        del model

        # For PP with looped schedules, each item in model_parts is one stage-model-chunk.
        # We need to iterate through model_parts to apply SPMD parallelisms, compilation,
        # optimizer, and checkpointing
        for m in model_parts:
            # apply SPMD-style PT-D techniques
            train_spec.parallelize_fn(m, world_mesh, parallel_dims, job_config)
            m.to_empty(device=init_device)
            with torch.no_grad():
                m.init_weights(buffer_device=buffer_device)
            m.train()

        # confirm that user will be able to view loss metrics on the console
        ensure_pp_loss_visible(parallel_dims, job_config, color)

    else:
        # apply PT-D Tensor Parallel, activation checkpointing, torch.compile, Data Parallel
        train_spec.parallelize_fn(model, world_mesh, parallel_dims, job_config)
        model.to_empty(device=init_device)
        with torch.no_grad():
            model.init_weights(buffer_device=buffer_device)
        model.train()

        model_parts = [model]

    # initialize device memory monitor and get peak flops for MFU calculation
    device_memory_monitor = metrics_processor.device_memory_monitor
    gpu_peak_flops = utils.get_peak_flops(device_memory_monitor.device_name)
    logger.info(f"Peak FLOPS used for computing MFU: {gpu_peak_flops:.3e}")
    device_mem_stats = device_memory_monitor.get_peak_stats()
    logger.info(
        f"{device_type.upper()} memory usage for model: "
        f"{device_mem_stats.max_reserved_gib:.2f}GiB"
        f"({device_mem_stats.max_reserved_pct:.2f}%)"
    )

    # build optimizer after applying parallelisms to the model
    optimizers = train_spec.build_optimizers_fn(model_parts, job_config, ft_manager)
    lr_schedulers = train_spec.build_lr_schedulers_fn(optimizers, job_config)
    # Post optimizer step model converters hook.
    # e.g. calculate float8 dynamic amax/scale for all-parameter for FSDP2
    # where it issues a single all-reduce for all parameters at once for better performance
    optimizers.register_step_post_hook(
        lambda *args, **kwargs: model_converters.post_optimizer_hook(model_parts)
    )
    metrics_processor.optimizers = optimizers

    train_state = TrainState()

    # load initial checkpoint
    checkpoint = CheckpointManager(
        dataloader=dataloader,
        model_parts=model_parts,
        optimizers=optimizers,
        lr_schedulers=lr_schedulers,
        states={"train_state": train_state},
        job_config=job_config,
        ft_manager=ft_manager,
    )

    if job_config.checkpoint.create_seed_checkpoint:
        assert (
            world_size == 1
        ), "Must create seed checkpoint using a single device, to disable sharding"
        assert (
            job_config.checkpoint.enable_checkpoint
        ), "Must enable checkpointing when creating a seed checkpoint"
        checkpoint.save(curr_step=0, force=True)
        logger.info("Created seed checkpoint")
        return

    checkpoint.load(step=job_config.checkpoint.load_step)

    data_iterator = iter(dataloader)

    train_context = dist_utils.get_train_context(
        parallel_dims.loss_parallel_enabled,
        job_config.experimental.enable_compiled_autograd,
    )

    # train loop
    logger.info(
        f"Training starts at step {train_state.step + 1}, "
        f"with local batch size {job_config.training.batch_size}, "
        f"global batch size {job_config.training.batch_size * dp_degree}, "
        f"sequence length {job_config.training.seq_len}, "
        f"total steps {job_config.training.steps} "
        f"(warmup {job_config.lr_scheduler.warmup_steps})"
    )
    with maybe_enable_profiling(
        job_config, global_step=train_state.step
    ) as torch_profiler, maybe_enable_memory_snapshot(
        job_config, global_step=train_state.step
    ) as memory_profiler:
        while train_state.step < job_config.training.steps:
            train_state.step += 1
            gc_handler.run(train_state.step)

            # get batch
            data_load_start = time.perf_counter()
            batch = next(data_iterator)
            input_ids, labels = batch
            metrics_processor.ntokens_since_last_log += labels.numel()
            metrics_processor.data_loading_times.append(
                time.perf_counter() - data_load_start
            )

            input_ids = input_ids.to(device_type)
            labels = labels.to(device_type)
            optimizers.zero_grad()

            # apply context parallelism if cp is enabled
            # ensure CP handles the separate freqs_cis buffer for each pp stage
            optional_context_parallel_ctx = (
                dist_utils.create_context_parallel_ctx(
                    cp_mesh=world_mesh["cp"],
                    cp_buffers=[input_ids, labels] + [m.freqs_cis for m in model_parts],
                    cp_seq_dims=[1, 1] + [0 for _ in model_parts],
                    cp_no_restore_buffers={input_ids, labels},
                    cp_rotate_method=job_config.experimental.context_parallel_rotate_method,
                )
                if parallel_dims.cp_enabled
                else None
            )

            if parallel_dims.pp_enabled:
                # Pipeline Parallel forward / backward inside step() call
                with train_context(optional_context_parallel_ctx):
                    targets, losses = (labels, []) if has_last_stage else (None, None)
                    if has_first_stage:
                        pp_schedule.step(input_ids, target=targets, losses=losses)
                    else:
                        pp_schedule.step(target=targets, losses=losses)

                # accumulate losses across pipeline microbatches
                # TODO: PP+FSDP unexpectedly puts the loss back to the CPU
                loss = (
                    torch.mean(torch.stack(losses)).to(device)
                    if has_last_stage
                    else torch.tensor([-1.0], device=device)
                )
            else:
                # Non-PP forward / backward
                with train_context(optional_context_parallel_ctx):
                    pred = model(input_ids)
                    loss = train_spec.loss_fn(pred, labels)
                    # pred.shape=(bs, seq_len, vocab_size)
                    # need to free to before bwd to avoid peaking memory
                    del pred
                    loss.backward()

            # clip gradients
            dist_utils.clip_grad_norm_(
                [p for m in model_parts for p in m.parameters()],
                job_config.training.max_norm,
                foreach=True,
                pp_mesh=pp_mesh if parallel_dims.pp_enabled else None,
            )

            # optimizer step
            checkpoint.maybe_wait_for_staging()
            optimizers.step()
            lr_schedulers.step()

            # log metrics
            if metrics_processor.should_log(train_state.step):
                if (
                    parallel_dims.dp_replicate_enabled
                    or parallel_dims.dp_shard_enabled
                    or parallel_dims.cp_enabled
                ):
                    loss = loss.detach()
                    global_avg_loss, global_max_loss = (
                        dist_utils.dist_mean(loss, world_mesh["dp_cp"]),
                        dist_utils.dist_max(loss, world_mesh["dp_cp"]),
                    )
                else:
                    global_avg_loss = global_max_loss = loss.item()

<<<<<<< HEAD
                # update train state
                train_state.log_steps.append(train_state.step)
                train_state.global_avg_losses.append(global_avg_loss)
                train_state.global_max_losses.append(global_max_loss)

                time_delta = time.perf_counter() - time_last_log

                last_lr = lr_schedulers.schedulers[0].get_last_lr()[0]
                # tokens per second per device, abbreviated as tps
                tps = ntokens_since_last_log / (
                    time_delta * parallel_dims.non_data_parallel_size
                )
                # model FLOPS utilization
                # For its definition and calculation, please refer to the PaLM paper:
                # https://arxiv.org/abs/2204.02311
                mfu = 100 * num_flop_per_token * tps / gpu_peak_flops
                tflops = num_flop_per_token * tps / 1e12

                time_end_to_end = time_delta / job_config.metrics.log_freq
                time_data_loading = sum(data_loading_times) / len(data_loading_times)
                time_data_loading_pct = 100 * sum(data_loading_times) / time_delta

                device_mem_stats = device_memory_monitor.get_peak_stats()

                metrics = {
                    "loss_metrics/global_avg_loss": global_avg_loss,
                    "loss_metrics/global_max_loss": global_max_loss,
                    "throughput(tps)": tps,
                    "tflops": tflops,
                    "mfu(%)": mfu,
                    "optim/learning_rate": last_lr,
                    "time_metrics/end_to_end(s)": time_end_to_end,
                    "time_metrics/data_loading(s)": time_data_loading,
                    "time_metrics/data_loading(%)": time_data_loading_pct,
                    "memory/max_active(GiB)": device_mem_stats.max_active_gib,
                    "memory/max_active(%)": device_mem_stats.max_active_pct,
                    "memory/max_reserved(GiB)": device_mem_stats.max_reserved_gib,
                    "memory/max_reserved(%)": device_mem_stats.max_reserved_pct,
                    "memory/num_alloc_retries": device_mem_stats.num_alloc_retries,
                    "memory/num_ooms": device_mem_stats.num_ooms,
                }
                metric_logger.log(metrics, step=train_state.step)

                logger.info(
                    f"{color.red}step: {train_state.step:2}  "
                    f"{color.green}loss: {global_avg_loss:7.4f}  "
                    f"{color.yellow}memory: {device_mem_stats.max_reserved_gib:5.2f}GiB"
                    f"({device_mem_stats.max_reserved_pct:.2f}%)  "
                    f"{color.blue}tps: {round(tps):,}  "
                    f"{color.cyan}lr: {last_lr:.4e}  "
                    f"{color.magenta}tflops: {tflops:,.2f} mfu: {mfu:.2f}%{color.reset}"
                )

                ntokens_since_last_log = 0
                data_loading_times.clear()
                time_last_log = time.perf_counter()
                device_memory_monitor.reset_peak_stats()
=======
                metrics_processor.log(
                    train_state.step, global_avg_loss, global_max_loss
                )
>>>>>>> 3d6f73c4

            checkpoint.save(
                train_state.step, force=(train_state.step == job_config.training.steps)
            )

            # signal the profiler that the next profiling step has started
            if torch_profiler:
                torch_profiler.step()
            if memory_profiler:
                memory_profiler.step()

            # reduce timeout after first train step for faster signal
            # (assuming lazy init and compilation are finished)
            if train_state.step == 1:
                dist_utils.set_pg_timeouts(
                    timeout=timedelta(seconds=job_config.comm.train_timeout_seconds),
                    world_mesh=world_mesh,
                )

    if torch.distributed.get_rank() == 0:
        logger.info("Sleeping 2 seconds for other ranks to complete")
        time.sleep(2)

    metrics_processor.close()
    logger.info("Training completed")


if __name__ == "__main__":
    init_logger()
    config = JobConfig()
    config.parse_args()
    main(config)
    torch.distributed.destroy_process_group()<|MERGE_RESOLUTION|>--- conflicted
+++ resolved
@@ -19,8 +19,10 @@
 )
 from torchtitan.config_manager import JobConfig
 from torchtitan.distributed import ParallelDims, utils as dist_utils
+
 from torchtitan.protocols.model_converter import build_model_converters
 from torchtitan.protocols.train_spec import get_train_spec
+
 from torchtitan.tools import utils
 from torchtitan.tools.logging import init_logger, logger
 from torchtitan.tools.profiling import (
@@ -356,69 +358,9 @@
                 else:
                     global_avg_loss = global_max_loss = loss.item()
 
-<<<<<<< HEAD
-                # update train state
-                train_state.log_steps.append(train_state.step)
-                train_state.global_avg_losses.append(global_avg_loss)
-                train_state.global_max_losses.append(global_max_loss)
-
-                time_delta = time.perf_counter() - time_last_log
-
-                last_lr = lr_schedulers.schedulers[0].get_last_lr()[0]
-                # tokens per second per device, abbreviated as tps
-                tps = ntokens_since_last_log / (
-                    time_delta * parallel_dims.non_data_parallel_size
-                )
-                # model FLOPS utilization
-                # For its definition and calculation, please refer to the PaLM paper:
-                # https://arxiv.org/abs/2204.02311
-                mfu = 100 * num_flop_per_token * tps / gpu_peak_flops
-                tflops = num_flop_per_token * tps / 1e12
-
-                time_end_to_end = time_delta / job_config.metrics.log_freq
-                time_data_loading = sum(data_loading_times) / len(data_loading_times)
-                time_data_loading_pct = 100 * sum(data_loading_times) / time_delta
-
-                device_mem_stats = device_memory_monitor.get_peak_stats()
-
-                metrics = {
-                    "loss_metrics/global_avg_loss": global_avg_loss,
-                    "loss_metrics/global_max_loss": global_max_loss,
-                    "throughput(tps)": tps,
-                    "tflops": tflops,
-                    "mfu(%)": mfu,
-                    "optim/learning_rate": last_lr,
-                    "time_metrics/end_to_end(s)": time_end_to_end,
-                    "time_metrics/data_loading(s)": time_data_loading,
-                    "time_metrics/data_loading(%)": time_data_loading_pct,
-                    "memory/max_active(GiB)": device_mem_stats.max_active_gib,
-                    "memory/max_active(%)": device_mem_stats.max_active_pct,
-                    "memory/max_reserved(GiB)": device_mem_stats.max_reserved_gib,
-                    "memory/max_reserved(%)": device_mem_stats.max_reserved_pct,
-                    "memory/num_alloc_retries": device_mem_stats.num_alloc_retries,
-                    "memory/num_ooms": device_mem_stats.num_ooms,
-                }
-                metric_logger.log(metrics, step=train_state.step)
-
-                logger.info(
-                    f"{color.red}step: {train_state.step:2}  "
-                    f"{color.green}loss: {global_avg_loss:7.4f}  "
-                    f"{color.yellow}memory: {device_mem_stats.max_reserved_gib:5.2f}GiB"
-                    f"({device_mem_stats.max_reserved_pct:.2f}%)  "
-                    f"{color.blue}tps: {round(tps):,}  "
-                    f"{color.cyan}lr: {last_lr:.4e}  "
-                    f"{color.magenta}tflops: {tflops:,.2f} mfu: {mfu:.2f}%{color.reset}"
-                )
-
-                ntokens_since_last_log = 0
-                data_loading_times.clear()
-                time_last_log = time.perf_counter()
-                device_memory_monitor.reset_peak_stats()
-=======
                 metrics_processor.log(
                     train_state.step, global_avg_loss, global_max_loss
                 )
->>>>>>> 3d6f73c4
 
             checkpoint.save(
                 train_state.step, force=(train_state.step == job_config.training.steps)
