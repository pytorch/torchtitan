--- conflicted
+++ resolved
@@ -348,7 +348,6 @@
                 dp_world_size=batch_degree,
                 dp_rank=batch_rank,
                 tokenizer=self.tokenizer,
-                model_args=self.model_args,
                 parallel_dims=parallel_dims,
                 loss_fn=self.loss_fn,
                 validation_context=self.train_context,
@@ -477,7 +476,7 @@
                 inputs,
                 labels,
                 extra_kwargs,
-                self.parallel_dims.world_mesh["cp"],
+                self.parallel_dims.get_mesh("cp"),
                 self.device,
             )
 
@@ -492,29 +491,6 @@
         inputs, labels, extra_inputs, extra_kwargs = self.post_dataloading_process(
             input_dict, labels
         )
-<<<<<<< HEAD
-=======
-        # apply context parallelism if cp is enabled
-        # ensure CP handles the separate freqs_cis buffer for each pp stage
-        cp_buffers: list[torch.Tensor] = [inputs, labels]
-        cp_seq_dims = [1, 1]
-        if hasattr(model_parts[0], "freqs_cis"):
-            for m in model_parts:
-                assert isinstance(m.freqs_cis, torch.Tensor)
-                cp_buffers.append(m.freqs_cis)
-            cp_seq_dims += [0 for _ in model_parts]
-
-        optional_context_parallel_ctx = None
-        if parallel_dims.cp_enabled:
-            cp_mesh = parallel_dims.get_mesh("cp")
-            optional_context_parallel_ctx = dist_utils.create_context_parallel_ctx(
-                cp_mesh=cp_mesh,
-                cp_buffers=cp_buffers,
-                cp_seq_dims=cp_seq_dims,
-                cp_no_restore_buffers={inputs, labels},
-                cp_rotate_method=self.job_config.parallelism.context_parallel_rotate_method,
-            )
->>>>>>> 12e4566e
 
         if parallel_dims.pp_enabled:
             # Pipeline Parallel forward / backward inside step() call
