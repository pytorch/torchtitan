# Copyright (c) Meta Platforms, Inc. and affiliates.
# All rights reserved.
#
# This source code is licensed under the BSD-style license found in the
# LICENSE file in the root directory of this source tree.

import importlib
import os
import time
from datetime import timedelta
from typing import Any, Generator, Iterable, Optional

import torch
from torch.distributed.elastic.multiprocessing.errors import record

import torchtitan.protocols.train_spec as train_spec_module
from torchtitan.components.checkpoint import CheckpointManager
from torchtitan.components.dataloader import DataloaderExhaustedError
from torchtitan.components.ft import FTManager, maybe_semi_sync_training
from torchtitan.components.loss import rescale_accumulated_loss
from torchtitan.components.metrics import (
    build_metrics_processor,
    ensure_pp_loss_visible,
)
from torchtitan.config import ConfigManager, JobConfig, TORCH_DTYPE_MAP
from torchtitan.distributed import ParallelDims, utils as dist_utils
from torchtitan.models.attention import init_attention_mask
from torchtitan.protocols.model_converter import build_model_converters
from torchtitan.tools import utils
from torchtitan.tools.logging import init_logger, logger
from torchtitan.tools.profiling import (
    maybe_enable_memory_snapshot,
    maybe_enable_profiling,
)


class Trainer(torch.distributed.checkpoint.stateful.Stateful):
    # core configs
    job_config: JobConfig
    parallel_dims: ParallelDims
    train_spec: train_spec_module.TrainSpec

    # swappable training components in TrainSpec
    tokenizer: train_spec_module.BaseTokenizer | None
    dataloader: train_spec_module.BaseDataLoader
    model_parts: list[torch.nn.Module]
    loss_fn: train_spec_module.LossFunction
    optimizers: train_spec_module.OptimizersContainer
    lr_schedulers: train_spec_module.LRSchedulersContainer
    validator: train_spec_module.BaseValidator
    metrics_processor: train_spec_module.MetricsProcessor
    model_args: train_spec_module.BaseModelArgs

    # non-swappable training components
    checkpointer: CheckpointManager
    ft_manager: FTManager

    # runtime utilities
    device: torch.device
    gc_handler: utils.GarbageCollection
    train_context: Generator[None, None, None]
    gradient_accumulation_steps: int
    pp_has_first_stage: bool
    pp_has_last_stage: bool

    # additional training states
    step: int
    ntokens_seen: int

    # Enable debug tracing on failure: https://pytorch.org/docs/stable/elastic/errors.html
    @record
    def __init__(self, job_config: JobConfig):
        torch._C._log_api_usage_once("torchtitan.train")

        self.job_config = job_config

        logger.info(f"Starting job: {job_config.job.description}")

        if job_config.experimental.custom_import:
            importlib.import_module(job_config.experimental.custom_import)

        if job_config.job.print_args:
            logger.info(f"Running with args: {job_config.to_dict()}")

        device_module, device_type = utils.device_module, utils.device_type
        self.device = torch.device(f"{device_type}:{int(os.environ['LOCAL_RANK'])}")
        # Device has to be set before creating TorchFT manager.
        device_module.set_device(self.device)

        # init distributed and build meshes
        dist_utils.init_distributed(
            job_config.comm,
            enable_cpu_backend=job_config.training.enable_cpu_offload,
            base_folder=job_config.job.dump_folder,
        )
        world_size = int(os.environ["WORLD_SIZE"])
        parallelism_config = job_config.parallelism
        self.parallel_dims = parallel_dims = ParallelDims(
            dp_shard=parallelism_config.data_parallel_shard_degree,
            dp_replicate=parallelism_config.data_parallel_replicate_degree,
            cp=parallelism_config.context_parallel_degree,
            tp=parallelism_config.tensor_parallel_degree,
            pp=parallelism_config.pipeline_parallel_degree,
            ep=parallelism_config.expert_parallel_degree,
            etp=parallelism_config.expert_tensor_parallel_degree,
            world_size=world_size,
        )

        world_mesh = parallel_dims.world_mesh
        if parallel_dims.dp_enabled:
            dp_mesh = world_mesh["dp"]
            dp_degree, dp_rank = dp_mesh.size(), dp_mesh.get_local_rank()
        else:
            dp_degree, dp_rank = 1, 0

        self.ft_manager = FTManager(job_config.fault_tolerance)
        dp_degree, dp_rank = self.ft_manager.get_dp_info(dp_degree, dp_rank)

        # take control of garbage collection to avoid stragglers
        self.gc_handler = utils.GarbageCollection(
            gc_freq=job_config.training.gc_freq, debug=job_config.training.gc_debug
        )

        # Set random seed, and maybe enable deterministic mode
        # (mainly for debugging, expect perf loss).
        dist_utils.set_determinism(
            world_mesh,
            self.device,
            job_config.training.seed,
            job_config.training.deterministic,
        )
        self.train_spec = train_spec_module.get_train_spec(job_config.model.name)

        # build tokenizer and dataloader
        self.tokenizer = (
            self.train_spec.build_tokenizer_fn(job_config)
            if self.train_spec.build_tokenizer_fn is not None
            else None
        )

        self.dataloader = self.train_spec.build_dataloader_fn(
            dp_world_size=dp_degree,
            dp_rank=dp_rank,
            tokenizer=self.tokenizer,
            job_config=job_config,
        )

        # build model (using meta init)
        model_args = self.train_spec.model_args[job_config.model.flavor]
        # set the model args from training job configs
        model_args.update_from_config(job_config)
        self.model_args = model_args

        logger.info(
            f"Building {self.train_spec.name} {job_config.model.flavor} with {model_args}"
        )
        with (
            torch.device("meta"),
            utils.set_default_dtype(TORCH_DTYPE_MAP[job_config.training.dtype]),
        ):
            model = self.train_spec.model_cls(model_args)

        # Build the collection of model converters. No-op if `model.converters` empty
        model_converters = build_model_converters(job_config, parallel_dims)
        model_converters.convert(model)

        # metrics logging
        build_metrics_processor_fn = (
            build_metrics_processor
            if self.train_spec.build_metrics_processor_fn is None
            else self.train_spec.build_metrics_processor_fn
        )
        self.metrics_processor = build_metrics_processor_fn(
            job_config, parallel_dims, model_args
        )
        color = self.metrics_processor.color

        # calculate model size and flops per token
        (
            model_param_count,
            self.metrics_processor.num_flops_per_token,
        ) = model_args.get_nparams_and_flops(model, job_config.training.seq_len)

        logger.info(
            f"{color.blue}Model {self.train_spec.name} {job_config.model.flavor} "
            f"{color.red}size: {model_param_count:,} total parameters{color.reset}"
        )

        # move sharded model to CPU/GPU and initialize weights via DTensor
        if job_config.checkpoint.create_seed_checkpoint:
            init_device = "cpu"
            buffer_device = None
        elif job_config.training.enable_cpu_offload:
            init_device = "cpu"
            buffer_device = device_type
        else:
            init_device = device_type
            buffer_device = None

        self.loss_fn = self.train_spec.build_loss_fn(job_config)

        # verify batch sizes
        global_batch_size = job_config.training.global_batch_size
        if global_batch_size < 0:
            # This global batch size results in 1 gradient accumulation
            # step.
            global_batch_size = job_config.training.local_batch_size * dp_degree
        assert global_batch_size > 0
        assert (
            global_batch_size % (job_config.training.local_batch_size * dp_degree) == 0
        ), (
            f"global batch size must be multiple of local batch size times "
            f"data-parallel degree ({global_batch_size} "
            f"% ({job_config.training.local_batch_size} * {dp_degree}) != 0)"
        )

        # calculate gradient accumulation steps
        self.gradient_accumulation_steps = global_batch_size // (
            job_config.training.local_batch_size * dp_degree
        )
        assert self.gradient_accumulation_steps > 0
        self.loss_fn = rescale_accumulated_loss(
            self.loss_fn, self.gradient_accumulation_steps
        )

        if job_config.training.epochs is not None:
            steps_per_epoch = len(self.dataloader) // max(
                self.gradient_accumulation_steps, 1
            )
            self.job_config.training.steps = (
                steps_per_epoch * job_config.training.epochs
            )
            logger.info(
                f"Set total training steps to {self.job_config.training.steps} ({job_config.training.epochs} epochs at {steps_per_epoch} steps/epcoh)"
            )
        if job_config.checkpoint.interval == "epoch":
            steps_per_epoch = len(self.dataloader) // max(
                self.gradient_accumulation_steps, 1
            )
            self.job_config.checkpoint.interval = steps_per_epoch
            logger.info(
                f"Set checkpoint interval to {self.job_config.checkpoint.interval}"
            )

        # apply parallelisms and initialization
        if parallel_dims.pp_enabled:
            if not self.train_spec.pipelining_fn:
                raise RuntimeError(
                    f"Pipeline Parallel is enabled but {self.train_spec.name} "
                    f"does not support pipelining"
                )

            # apply both PT-D Pipeline Parallel and SPMD-style PT-D techniques
            (
                self.pp_schedule,
                self.model_parts,
                self.pp_has_first_stage,
                self.pp_has_last_stage,
            ) = self.train_spec.pipelining_fn(
                model,
                parallel_dims,
                job_config,
                self.device,
                model_args,
                self.train_spec.parallelize_fn,
                self.loss_fn,
            )
            # when PP is enabled, `model` obj is no longer used after this point,
            # model_parts is used instead
            del model

            for m in self.model_parts:
                m.to_empty(device=init_device)
                with torch.no_grad():
                    m.init_weights(buffer_device=buffer_device)
                m.train()

            # confirm that user will be able to view loss metrics on the console
            ensure_pp_loss_visible(parallel_dims, job_config, color)
        else:
            # apply PT-D Tensor Parallel, activation checkpointing, torch.compile, Data Parallel
            model = self.train_spec.parallelize_fn(model, parallel_dims, job_config)

            model.to_empty(device=init_device)
            with torch.no_grad():
                model.init_weights(buffer_device=buffer_device)
            model.train()

            self.model_parts = [model]

        self.ft_manager.maybe_set_all_reduce_hook(self.model_parts)

        # initialize device memory monitor and get peak flops for MFU calculation
        device_memory_monitor = self.metrics_processor.device_memory_monitor
        gpu_peak_flops = utils.get_peak_flops(device_memory_monitor.device_name)
        logger.info(f"Peak FLOPS used for computing MFU: {gpu_peak_flops:.3e}")
        device_mem_stats = device_memory_monitor.get_peak_stats()
        logger.info(
            f"{device_type.upper()} memory usage for model: "
            f"{device_mem_stats.max_reserved_gib:.2f}GiB"
            f"({device_mem_stats.max_reserved_pct:.2f}%)"
        )

        # build optimizer after applying parallelisms to the model
        self.optimizers = self.train_spec.build_optimizers_fn(
            self.model_parts, job_config.optimizer, parallel_dims, self.ft_manager
        )
        self.lr_schedulers = self.train_spec.build_lr_schedulers_fn(
            self.optimizers, job_config.lr_scheduler, job_config.training.steps
        )
        # Post optimizer step model converters hook.
        # e.g. calculate float8 dynamic amax/scale for all-parameter for FSDP2
        # where it issues a single all-reduce for all parameters at once for better performance
        self.optimizers.register_step_post_hook(
            lambda *args, **kwargs: model_converters.post_optimizer_hook(
                self.model_parts
            )
        )
        self.metrics_processor.optimizers = self.optimizers
        self.metrics_processor.model_parts = self.model_parts

        # Initialize trainer states that will be saved in checkpoint.
        # These attributes must be initialized before checkpoint loading.
        self.step = 0
        self.ntokens_seen = 0

        self.checkpointer = CheckpointManager(
            dataloader=self.dataloader,
            model_parts=self.model_parts,
            optimizers=self.optimizers,
            lr_schedulers=self.lr_schedulers,
            states={"train_state": self},
            checkpoint_config=job_config.checkpoint,
            sd_adapter=(
                self.train_spec.state_dict_adapter(
                    model_args, job_config.model.hf_assets_path
                )
                if self.train_spec.state_dict_adapter
                else None
            ),
            base_folder=job_config.job.dump_folder,
            ft_manager=self.ft_manager,
        )

        loss_parallel_enabled = (
            parallel_dims.tp_enabled and not parallelism_config.disable_loss_parallel
        )
        self.train_context = dist_utils.get_train_context(
            loss_parallel_enabled,
            parallelism_config.enable_compiled_autograd,
        )
        self.maybe_enable_amp = dist_utils.maybe_enable_amp(
            parallel_dims,
            job_config.training.mixed_precision_param,
            device_type,
        )

        # Build validator if validation is configured
        if job_config.validation.enable:
            assert self.train_spec.build_validator_fn is not None

            pp_schedule, pp_has_first_stage, pp_has_last_stage = (
                (
                    self.pp_schedule,
                    self.pp_has_first_stage,
                    self.pp_has_last_stage,
                )
                if parallel_dims.pp_enabled
                else (None, None, None)
            )

            self.validator = self.train_spec.build_validator_fn(
                job_config=job_config,
                dp_world_size=dp_degree,
                dp_rank=dp_rank,
                tokenizer=self.tokenizer,
                parallel_dims=parallel_dims,
                loss_fn=self.loss_fn,
                validation_context=self.train_context,
                maybe_enable_amp=self.maybe_enable_amp,
                metrics_processor=self.metrics_processor,
                pp_schedule=pp_schedule,
                pp_has_first_stage=pp_has_first_stage,
                pp_has_last_stage=pp_has_last_stage,
            )

        logger.info(
            "Trainer is initialized with "
            f"local batch size {job_config.training.local_batch_size}, "
            f"global batch size {global_batch_size}, "
            f"gradient accumulation steps {self.gradient_accumulation_steps}, "
            f"sequence length {job_config.training.seq_len}, "
            f"total steps {job_config.training.steps} "
            f"(warmup {job_config.lr_scheduler.warmup_steps})"
        )

    def batch_generator(
        self, data_iterable: Iterable[tuple[dict[str, torch.Tensor], torch.Tensor]]
    ) -> Iterable[tuple[dict[str, torch.Tensor], torch.Tensor]]:
        """Returns an iterator that processes batches from the data iterator."""
        device_type = utils.device_type
        data_iterator = iter(data_iterable)

        while True:
            data_load_start = time.perf_counter()
            try:
                batch = next(data_iterator)
            except StopIteration as ex:
                # If data runs out during gradient accumulation, that
                # entire step will not be executed.
                raise DataloaderExhaustedError() from ex
            input_dict, labels = batch
            ntokens_batch = labels.numel()
            self.ntokens_seen += ntokens_batch
            self.metrics_processor.ntokens_since_last_log += ntokens_batch
            self.metrics_processor.data_loading_times.append(
                time.perf_counter() - data_load_start
            )

            # Move tensors to the appropriate device
            for k, v in input_dict.items():
                if isinstance(v, torch.Tensor):
                    input_dict[k] = v.to(device_type)
                elif isinstance(v, list):
                    input_dict[k] = [
                        x.to(device_type) for x in v if isinstance(x, torch.Tensor)
                    ]
            labels = labels.to(device_type)

            yield input_dict, labels

    def forward_backward_step(
        self, input_dict: dict[str, torch.Tensor], labels: torch.Tensor
    ) -> torch.Tensor:
        model_parts = self.model_parts
        parallel_dims = self.parallel_dims

        inputs = input_dict["input"]
<<<<<<< HEAD
        sequence_lengths = input_dict.get("sequence_lengths")
=======
        sequence_lengths = input_dict.pop("sequence_lengths", None)
        extra_inputs = {k: v for k, v in input_dict.items() if k != "input"}
>>>>>>> 5445dea6
        # Create the FlexAttention mask according to the input
        if getattr(self.model_args, "use_flex_attn", False):
            cp_mesh = (
                parallel_dims.world_mesh["cp"] if parallel_dims.cp_enabled else None
            )

            init_attention_mask(
                inputs,
<<<<<<< HEAD
                self.tokenizer.eos_id,
                cp_mesh,
=======
                eos_id=self.tokenizer.eos_id if self.tokenizer else None,
                cp_mesh=cp_mesh,
>>>>>>> 5445dea6
                sequence_lengths=sequence_lengths,
            )
        elif sequence_lengths is not None:
            raise RuntimeError("`sequence_lengths` only supported with FlexAttention")

        # apply context parallelism if cp is enabled
        # ensure CP handles the separate freqs_cis buffer for each pp stage
        optional_context_parallel_ctx = (
            dist_utils.create_context_parallel_ctx(
                cp_mesh=parallel_dims.world_mesh["cp"],
                cp_buffers=list(input_dict.values())
                + [labels]
                + [m.freqs_cis for m in model_parts],
                cp_seq_dims=[1] * len(input_dict) + [1] + [0 for _ in model_parts],
                cp_no_restore_buffers=set(input_dict.values()).union([labels]),
                cp_rotate_method=self.job_config.parallelism.context_parallel_rotate_method,
            )
            if parallel_dims.cp_enabled
            else None
        )

        inputs = input_dict.pop("input")
        if parallel_dims.pp_enabled:
            # Pipeline Parallel forward / backward inside step() call
            with self.train_context(optional_context_parallel_ctx):
                targets, losses = (
                    (labels, []) if self.pp_has_last_stage else (None, None)
                )
                if self.pp_has_first_stage:
                    self.pp_schedule.step(
                        inputs,
<<<<<<< HEAD
                        target=targets,
                        losses=losses,
                        input_batch=inputs,
                        **input_dict,
=======
                        **extra_inputs,
                        target=targets,
                        losses=losses,
                        input_batch=inputs,
>>>>>>> 5445dea6
                    )
                else:
                    self.pp_schedule.step(
                        target=targets,
                        losses=losses,
                        input_batch=inputs,
                        **input_dict,
                    )

            # accumulate losses across pipeline microbatches
            # TODO: PP+FSDP unexpectedly puts the loss back to the CPU
            loss = (
                # using sum instead of mean because we already rescale the
                # loss_fn down by a factor of n_microbatches in
                # torchtitan/distributed/pipeline_parallel.py
                torch.sum(torch.stack(losses)).to(self.device)
                if self.pp_has_last_stage
                else torch.tensor([-1.0], device=self.device)
            )
        else:
            # Non-PP forward / backward
            with self.train_context(optional_context_parallel_ctx):
                assert len(model_parts) == 1
                with self.maybe_enable_amp:
<<<<<<< HEAD
                    pred = model_parts[0](inputs, **input_dict)
=======
                    pred = model_parts[0](inputs, **extra_inputs)
>>>>>>> 5445dea6
                    loss = self.loss_fn(pred, labels)
                # need to free pred before bwd to avoid peaking memory
                del pred
                loss.backward()

        return loss

    def train_step(
        self, data_iterator: Iterable[tuple[dict[str, torch.Tensor], torch.Tensor]]
    ):
        self.optimizers.zero_grad()
        # Save the current step learning rate for logging
        lr = self.lr_schedulers.schedulers[0].get_last_lr()[0]

        # Keep these variables local to shorten the code as these are
        # the major variables that are used in the training loop.
        parallel_dims = self.parallel_dims

        accumulated_losses = []
        # If data runs out during gradient accumulation, that
        # entire step will not be executed.
        for _microbatch in range(self.gradient_accumulation_steps):
            input_dict, labels = next(data_iterator)
            loss = self.forward_backward_step(input_dict, labels)
            accumulated_losses.append(loss.detach())

        grad_norm = dist_utils.clip_grad_norm_(
            [p for m in self.model_parts for p in m.parameters()],
            self.job_config.training.max_norm,
            foreach=True,
            pp_mesh=(
                parallel_dims.world_mesh["pp"] if parallel_dims.pp_enabled else None
            ),
            ep_enabled=parallel_dims.ep_enabled,
        )
        self.checkpointer.maybe_wait_for_staging()
        self.optimizers.step()
        self.lr_schedulers.step()

        # Reduce the data collected over gradient accumulation steps.
        loss = torch.sum(torch.stack(accumulated_losses))

        # log metrics
        if not self.metrics_processor.should_log(self.step):
            return

        if parallel_dims.dp_cp_enabled:
            loss = loss.detach()
            ft_pg = self.ft_manager.loss_sync_pg
            global_avg_loss, global_max_loss, global_ntokens_seen = (
                dist_utils.dist_mean(loss, parallel_dims.world_mesh["dp_cp"], ft_pg),
                dist_utils.dist_max(loss, parallel_dims.world_mesh["dp_cp"], ft_pg),
                dist_utils.dist_sum(
                    torch.tensor(
                        self.ntokens_seen, dtype=torch.int64, device=self.device
                    ),
                    parallel_dims.world_mesh["dp_cp"],
                    ft_pg,
                ),
            )
        else:
            global_avg_loss = global_max_loss = loss.detach().item()
            global_ntokens_seen = self.ntokens_seen

        extra_metrics = {
            "n_tokens_seen": global_ntokens_seen,
            "lr": lr,
        }
        self.metrics_processor.log(
            self.step,
            global_avg_loss,
            global_max_loss,
            grad_norm.item(),
            extra_metrics=extra_metrics,
        )

    @record
    def train(self):
        job_config = self.job_config

        self.checkpointer.load(step=job_config.checkpoint.load_step)
        logger.info(f"Training starts at step {self.step + 1}")

        leaf_folder = (
            ""
            if not self.ft_manager.enabled
            else f"replica_{self.ft_manager.replica_id}"
        )
        with (
            maybe_enable_profiling(
                job_config.profiling,
                global_step=self.step,
                base_folder=job_config.job.dump_folder,
                leaf_folder=leaf_folder,
            ) as torch_profiler,
            maybe_enable_memory_snapshot(
                job_config.profiling,
                global_step=self.step,
                base_folder=job_config.job.dump_folder,
                leaf_folder=leaf_folder,
            ) as memory_profiler,
            maybe_semi_sync_training(
                job_config.fault_tolerance,
                ft_manager=self.ft_manager,
                model=self.model_parts[0],
                n_layers=(
                    self.model_args.n_layers
                    if hasattr(self.model_args, "n_layers")
                    else 0
                ),
                optimizer=self.optimizers,
                fragment_fn=(
                    self.train_spec.fragment_fn
                    if hasattr(self.train_spec, "fragment_fn")
                    else None
                ),
            ),
        ):
            data_iterator = self.batch_generator(self.dataloader)
            while self.should_continue_training():
                self.step += 1
                self.gc_handler.run(self.step)
                try:
                    self.train_step(data_iterator)
                except DataloaderExhaustedError:
                    logger.warning("Ran out of data; last step was canceled.")
                    break

                self.checkpointer.save(
                    self.step, last_step=(self.step == job_config.training.steps)
                )

                # Run validation if validator is available
                if (
                    self.job_config.validation.enable
                    and self.validator.should_validate(self.step)
                ):
                    with self.loss_fn.no_rescale():
                        self.validator.validate(self.model_parts, self.step)

                # signal the profiler that the next profiling step has started
                if torch_profiler:
                    torch_profiler.step()
                if memory_profiler:
                    memory_profiler.step()

                # reduce timeout after first train step for faster signal
                # (assuming lazy init and compilation are finished)
                if self.step == 1:
                    dist_utils.set_pg_timeouts(
                        timeout=timedelta(
                            seconds=job_config.comm.train_timeout_seconds
                        ),
                        world_mesh=self.parallel_dims.world_mesh,
                    )

        if torch.distributed.get_rank() == 0:
            logger.info("Sleeping 2 seconds for other ranks to complete")
            time.sleep(2)

        logger.info("Training completed")

    def should_continue_training(self) -> bool:
        return self.step < self.job_config.training.steps

    def state_dict(self) -> dict[str, Any]:
        return {"step": self.step, "ntokens_seen": self.ntokens_seen}

    def load_state_dict(self, state_dict: dict[str, Any]):
        self.step = state_dict["step"]
        self.ntokens_seen = state_dict["ntokens_seen"]

    def close(self) -> None:
        if self.checkpointer:
            self.checkpointer.close()
        if self.metrics_processor:
            self.metrics_processor.close()


if __name__ == "__main__":
    init_logger()
    config_manager = ConfigManager()
    config = config_manager.parse_args()
    trainer: Optional[Trainer] = None

    try:
        trainer = Trainer(config)

        if config.checkpoint.create_seed_checkpoint:
            assert (
                int(os.environ["WORLD_SIZE"]) == 1
            ), "Must create seed checkpoint using a single device, to disable sharding."
            assert (
                config.checkpoint.enable
            ), "Must enable checkpointing when creating a seed checkpoint."
            trainer.checkpointer.save(curr_step=0, last_step=True)
            logger.info("Created seed checkpoint")
        else:
            trainer.train()
    except Exception:
        if trainer:
            trainer.close()
        raise
    else:
        trainer.close()
        torch.distributed.destroy_process_group()
        logger.info("Process group destroyed")<|MERGE_RESOLUTION|>--- conflicted
+++ resolved
@@ -231,7 +231,8 @@
                 steps_per_epoch * job_config.training.epochs
             )
             logger.info(
-                f"Set total training steps to {self.job_config.training.steps} ({job_config.training.epochs} epochs at {steps_per_epoch} steps/epcoh)"
+                f"Set total training steps to {self.job_config.training.steps} ({job_config.training.epochs} "
+                f"epochs at {steps_per_epoch} steps/epoch)"
             )
         if job_config.checkpoint.interval == "epoch":
             steps_per_epoch = len(self.dataloader) // max(
@@ -436,12 +437,8 @@
         parallel_dims = self.parallel_dims
 
         inputs = input_dict["input"]
-<<<<<<< HEAD
-        sequence_lengths = input_dict.get("sequence_lengths")
-=======
         sequence_lengths = input_dict.pop("sequence_lengths", None)
         extra_inputs = {k: v for k, v in input_dict.items() if k != "input"}
->>>>>>> 5445dea6
         # Create the FlexAttention mask according to the input
         if getattr(self.model_args, "use_flex_attn", False):
             cp_mesh = (
@@ -450,13 +447,8 @@
 
             init_attention_mask(
                 inputs,
-<<<<<<< HEAD
-                self.tokenizer.eos_id,
-                cp_mesh,
-=======
                 eos_id=self.tokenizer.eos_id if self.tokenizer else None,
                 cp_mesh=cp_mesh,
->>>>>>> 5445dea6
                 sequence_lengths=sequence_lengths,
             )
         elif sequence_lengths is not None:
@@ -478,7 +470,6 @@
             else None
         )
 
-        inputs = input_dict.pop("input")
         if parallel_dims.pp_enabled:
             # Pipeline Parallel forward / backward inside step() call
             with self.train_context(optional_context_parallel_ctx):
@@ -488,17 +479,10 @@
                 if self.pp_has_first_stage:
                     self.pp_schedule.step(
                         inputs,
-<<<<<<< HEAD
-                        target=targets,
-                        losses=losses,
-                        input_batch=inputs,
-                        **input_dict,
-=======
                         **extra_inputs,
                         target=targets,
                         losses=losses,
                         input_batch=inputs,
->>>>>>> 5445dea6
                     )
                 else:
                     self.pp_schedule.step(
@@ -523,11 +507,7 @@
             with self.train_context(optional_context_parallel_ctx):
                 assert len(model_parts) == 1
                 with self.maybe_enable_amp:
-<<<<<<< HEAD
-                    pred = model_parts[0](inputs, **input_dict)
-=======
                     pred = model_parts[0](inputs, **extra_inputs)
->>>>>>> 5445dea6
                     loss = self.loss_fn(pred, labels)
                 # need to free pred before bwd to avoid peaking memory
                 del pred
