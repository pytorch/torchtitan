--- conflicted
+++ resolved
@@ -443,7 +443,6 @@
         parallel_dims = self.parallel_dims
 
         inputs = input_dict["input"]
-        sequence_lengths = input_dict.pop("sequence_lengths", None)
         extra_inputs = {k: v for k, v in input_dict.items() if k != "input"}
         # For arguments, like attention_masks, we have to put them in a separate
         # dict as extra_inputs are not forwarded to other stages in PP, but
@@ -456,18 +455,6 @@
                 tokenizer=self.tokenizer,
                 extra_inputs=extra_inputs,
             )
-<<<<<<< HEAD
-
-            init_attention_mask(
-                inputs,
-                eos_id=self.tokenizer.eos_id if self.tokenizer else None,
-                cp_mesh=cp_mesh,
-                sequence_lengths=sequence_lengths,
-            )
-        elif sequence_lengths is not None:
-            raise RuntimeError("`sequence_lengths` only supported with FlexAttention")
-=======
->>>>>>> 7b96efc8
 
         # apply context parallelism if cp is enabled
         # ensure CP handles the separate freqs_cis buffer for each pp stage
@@ -502,16 +489,9 @@
                     )
                 else:
                     self.pp_schedule.step(
-<<<<<<< HEAD
-                        target=targets,
-                        losses=losses,
-                        input_batch=inputs,
-                        **input_dict,
-=======
                         **extra_kwargs,
                         target=targets,
                         losses=losses,
->>>>>>> 7b96efc8
                     )
 
             # accumulate losses across pipeline microbatches
