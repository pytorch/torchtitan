--- conflicted
+++ resolved
@@ -406,31 +406,22 @@
         self.checkpointer.load(step=job_config.checkpoint.load_step)
         logger.info(f"Training starts at step {self.step + 1}.")
 
-<<<<<<< HEAD
         with (
             maybe_enable_profiling(job_config, global_step=self.step) as torch_profiler,
             maybe_enable_memory_snapshot(
                 job_config, global_step=self.step
             ) as memory_profiler,
-        ):
-            for inputs, labels in self.batch_generator(iter(self.dataloader)):
-                if self.step >= job_config.training.steps:
-                    break
-=======
-        with maybe_enable_profiling(
-            job_config, global_step=self.step
-        ) as torch_profiler, maybe_enable_memory_snapshot(
-            job_config, global_step=self.step
-        ) as memory_profiler, ft.maybe_semi_sync_training(
+            ft.maybe_semi_sync_training(
             job_config,
             ft_manager=self.ft_manager,
             model=self.model_parts[0],
             optimizer=self.optimizers,
             sync_every=job_config.fault_tolerance.sync_steps,
+            )
         ):
-            data_iterator = iter(self.dataloader)
-            while self.step < job_config.training.steps:
->>>>>>> 4ee6a2c9
+            for inputs, labels in self.batch_generator(iter(self.dataloader)):
+                if self.step >= job_config.training.steps:
+                    break
                 self.step += 1
                 self.gc_handler.run(self.step)
                 self.train_step(inputs, labels)
