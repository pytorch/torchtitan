--- conflicted
+++ resolved
@@ -24,6 +24,7 @@
 from torchtitan.config import JobConfig, TORCH_DTYPE_MAP
 from torchtitan.distributed import ParallelDims
 from torchtitan.distributed.activation_checkpoint import apply_ac
+from torchtitan.distributed.context_parallel import apply_cp
 from torchtitan.distributed.dual_pipe_v import get_dual_pipe_v_flag
 from torchtitan.models.llama3.infra.parallelize import apply_ddp
 from torchtitan.models.llama4.infra.parallelize import (
@@ -118,6 +119,10 @@
             dual_pipe_v=dual_pipe_v,
         )
 
+    if parallel_dims.cp_enabled:
+        use_flex_attn = attn_type == "flex"
+        apply_cp(model, world_mesh["cp"], use_flex_attn)
+
     if job_config.activation_checkpoint.mode != "none":
         apply_ac(
             model,
@@ -168,9 +173,6 @@
             logger.info("Applied HSDP to the model")
         else:
             logger.info("Applied FSDP to the model")
-
-        if parallel_dims.cp_enabled:
-            logger.info("Applied Context Parallel to the model")
 
         if job_config.training.enable_cpu_offload:
             logger.info("Applied CPU Offloading to the model")
@@ -248,11 +250,8 @@
     # NOTE: At the cost of model code change, we can accelerate Sequence Parallel
     #       by folding (and unfolding) the batch dimension and the sequence dimension.
     #       Examples can be found at https://github.com/pytorch/torchtitan/pull/437
-<<<<<<< HEAD
     positions_sharding = Replicate() if cp_enabled else None
-=======
     # pyrefly: ignore [not-callable]
->>>>>>> fb0d125f
     for transformer_block in model.layers.values():
         layer_plan = {
             "attention_norm": SequenceParallel(),
