# Copyright (c) Meta Platforms, Inc. and affiliates.
# All rights reserved.
#
# This source code is licensed under the BSD-style license found in the
# LICENSE file in the root directory of this source tree.
#
# Copyright (c) Meta Platforms, Inc. All Rights Reserved.

import functools
from collections.abc import Callable
from typing import ClassVar

import torch
import torch.nn.functional as F
from torch.nn.attention import sdpa_kernel, SDPBackend
from torch.nn.attention.flex_attention import (
    _mask_mod_signature,
<<<<<<< HEAD
    AuxOutput,
=======
    BlockMask,
>>>>>>> e10e702b
    create_block_mask,
    flex_attention,
)


__all__ = [
    "FlexAttentionWrapper",
    "ScaledDotProductAttentionWrapper",
    "get_causal_mask_mod",
    "get_document_mask_mod",
    "get_sliding_window_mask_mod",
    "get_fixed_block_mask_mod",
    "create_attention_mask",
]


class FlexAttentionWrapper(torch.nn.Module):
    """Wrapper around `flex_attention` to make it torch.compile and CP compatible.

    This wrapper serves two purposes:
    1) Invoke `torch.compile` with a valid mode "max-autotune-no-cudagraphs" to
       achieve good performance.
    2) Being a wrapper allows us to apply _ContextParallel to it.

    Note:
        The forward function must have q, k, v as the first three arguments, and
        block_mask as a keyword argument to be compatible with _ContextParallel.
    """

    _compiled_flex_attn: ClassVar[Callable] = torch.compile(
        flex_attention, mode="max-autotune-no-cudagraphs"
    )

<<<<<<< HEAD
    def forward(self, *args, **kwargs) -> torch.Tensor | tuple[torch.Tensor, AuxOutput]:
=======
    def forward(
        self,
        q: torch.Tensor,
        k: torch.Tensor,
        v: torch.Tensor,
        *,
        block_mask: BlockMask,
        scale: float | None = None,
        return_lse: bool = False,
    ) -> torch.Tensor | tuple[torch.Tensor, torch.Tensor]:
>>>>>>> e10e702b
        # 1. _compiled_flex_attn has to be a class variable, otherwise there will
        #    be multiple compiled flex_attention instances, which can be slow.
        # 2. `self._compiled_flex_attn` is not correct, `self` will be passed in
        #    as the first argument, which will cause an error.
        #    `FlexAttentionWrapper._compiled_flex_attn` is correct.
<<<<<<< HEAD
        return FlexAttentionWrapper._compiled_flex_attn(*args, **kwargs)
=======
        # 3. Used `return_lse` instead of `return_aux` because of easier TP module notation
        #    to convert `lse` to be DTensor.

        return FlexAttentionWrapper._compiled_flex_attn(
            q,
            k,
            v,
            block_mask=block_mask,
            scale=scale,
            return_lse=return_lse,
        )
>>>>>>> e10e702b


class ScaledDotProductAttentionWrapper(torch.nn.Module):
    """Wrapper around `F.scaled_dot_product_attention` to make it CP compatible.

    This wrapper is needed because `F.scaled_dot_product_attention` is not
    a torch.nn.Module, and thus cannot be applied with _ContextParallel.
    We need to wrap it into a torch.nn.Module.

    Note:
        The forward function must have q, k, v as the first three arguments to be
        compatible with _ContextParallel.
    """

    # TODO: remove sdpa_backends after PyTorch 2.9 is released.
    sdpa_backends: ClassVar[list[SDPBackend]] = []

    def __init__(self) -> None:
        super().__init__()
        if not self.sdpa_backends:
            self.sdpa_backends = [
                SDPBackend.CUDNN_ATTENTION,
                SDPBackend.FLASH_ATTENTION,
                SDPBackend.EFFICIENT_ATTENTION,
            ]

    def forward(
        self,
        q: torch.Tensor,
        k: torch.Tensor,
        v: torch.Tensor,
        *,
        scale: float | None = None,
    ) -> torch.Tensor:
        with sdpa_kernel(self.sdpa_backends, set_priority=True):
            return F.scaled_dot_product_attention(q, k, v, scale=scale, is_causal=True)


# We cannot do inner function/closure because we won't be able to cache it --
# if we an inner function, a new closure will be created every time
# `get_causal_mask_mod` is called.
def _causal_mask(
    b: torch.Tensor, h: torch.Tensor, q_idx: torch.Tensor, kv_idx: torch.Tensor
) -> torch.Tensor:
    """Causal mask that prevents attention to future tokens."""
    return q_idx >= kv_idx


def get_causal_mask_mod() -> _mask_mod_signature:
    """Returns a causal mask modifier for flex attention.

    Returns:
        A mask modifier function that implements causal masking.
    """
    return _causal_mask


def get_document_mask_mod(batch: torch.Tensor, eos_id: int) -> _mask_mod_signature:
    """Creates a document mask that prevents attention across document boundaries.

    Args:
        batch: Input batch tensor with shape [b, s, h, d]
        eos_id: End-of-sequence token ID that marks document boundaries

    Returns:
        A mask modifier function that implements document-level masking.
    """
    # batch is [b, s, h, d] shape
    eos_mask = batch == eos_id
    eos_mask[:, -1] = True
    cumulative_mask = torch.cumsum(torch.where(eos_mask, 1, 0), dim=1)
    sequence_indices = torch.zeros_like(cumulative_mask, dtype=torch.int32)
    sequence_indices[:, 1:] = cumulative_mask[:, :-1]

    def document_mask(
        b: torch.Tensor, h: torch.Tensor, q_idx: torch.Tensor, kv_idx: torch.Tensor
    ) -> torch.Tensor:
        return sequence_indices[b, q_idx] == sequence_indices[b, kv_idx]

    return document_mask


def get_fixed_block_mask_mod(fixed_block_size: int) -> _mask_mod_signature:
    """
    Divide the input sequence into blocks and only allow attention within the same block.

    Args:
        fixed_block_size: The number of tokens in each block.

    Returns:
        A mask modifier function that implements block-wise attention masking.
    """

    # Credit to @drisspg.
    def blocked_mask_mod(
        b: torch.Tensor, h: torch.Tensor, q_idx: torch.Tensor, kv_idx: torch.Tensor
    ) -> torch.Tensor:
        # Get the block index of the query and key
        q_block = q_idx // fixed_block_size
        kv_block = kv_idx // fixed_block_size
        # Only allow attention within the same block
        return q_block == kv_block

    blocked_mask_mod.__name__ = f"blocked_mask_mod_fixed_block_size_{fixed_block_size}"

    return blocked_mask_mod


def get_sliding_window_mask_mod(window_size: int) -> _mask_mod_signature:
    """Creates a sliding window mask that only attends to tokens within a fixed window size.

    This implements causal sliding window attention where each token can only attend to:
    - Itself (current token)
    - Up to `window_size - 1` previous tokens
    Args:
        window_size: The maximum number of tokens to attend to (including current token).
                    Must be >= 1. A window_size of 1 means attend only to self.

    Returns:
        A mask modifier function that implements causal sliding window masking.
    """

    if window_size < 1:
        raise ValueError(
            f"window_size must be >= 1 for sliding window attention mask, got {window_size}"
        )

    def sliding_window_mod(
        b: torch.Tensor, h: torch.Tensor, q_idx: torch.Tensor, kv_idx: torch.Tensor
    ) -> torch.Tensor:
        # Window mask: can only attend within the window
        # q_idx - kv_idx < window_size ensures we look at most window_size-1 tokens back
        return (kv_idx <= q_idx) & (q_idx - kv_idx < window_size)

    sliding_window_mod.__name__ = f"sliding_window_mod_window_size_{window_size}"

    return sliding_window_mod


_compiled_create_block_mask = torch.compile(create_block_mask)


@functools.lru_cache(4)
def create_attention_mask(*args, **kwargs):
    """Create an attention mask using compiled create_block_mask.

    This function is cached to avoid recreating BlockMasks for the same
    arguments.
    """
    return _compiled_create_block_mask(*args, **kwargs)<|MERGE_RESOLUTION|>--- conflicted
+++ resolved
@@ -15,11 +15,7 @@
 from torch.nn.attention import sdpa_kernel, SDPBackend
 from torch.nn.attention.flex_attention import (
     _mask_mod_signature,
-<<<<<<< HEAD
-    AuxOutput,
-=======
     BlockMask,
->>>>>>> e10e702b
     create_block_mask,
     flex_attention,
 )
@@ -36,6 +32,22 @@
 ]
 
 
+class FlexAttentionKernel(torch.nn.Module):
+    """Wrapper to enable FlexCP"""
+
+    _compiled_flex_attn: ClassVar[Callable] = torch.compile(
+        flex_attention, mode="max-autotune-no-cudagraphs"
+    )
+
+    def forward(self, *args, **kwargs):
+        # 1. _compiled_flex_attn has to be a class variable, otherwise there will
+        #    be multiple compiled flex_attention instances, which can be slow.
+        # 2. `self._compiled_flex_attn` is not correct, `self` will be passed in
+        #    as the first argument, which will cause an error.
+        #    `FlexAttentionKernel._compiled_flex_attn` is correct.
+        return FlexAttentionKernel._compiled_flex_attn(*args, **kwargs)
+
+
 class FlexAttentionWrapper(torch.nn.Module):
     """Wrapper around `flex_attention` to make it torch.compile and CP compatible.
 
@@ -49,13 +61,12 @@
         block_mask as a keyword argument to be compatible with _ContextParallel.
     """
 
-    _compiled_flex_attn: ClassVar[Callable] = torch.compile(
-        flex_attention, mode="max-autotune-no-cudagraphs"
-    )
-
-<<<<<<< HEAD
-    def forward(self, *args, **kwargs) -> torch.Tensor | tuple[torch.Tensor, AuxOutput]:
-=======
+    def __init__(self) -> None:
+        super().__init__()
+        # TODO: remove this wrapper once FlexAttentionWrapper.forward() has the
+        # same signature as flex_attention() and is compatible with _ContextParallel.
+        self._flex_attention_kernel = FlexAttentionKernel()
+
     def forward(
         self,
         q: torch.Tensor,
@@ -66,19 +77,10 @@
         scale: float | None = None,
         return_lse: bool = False,
     ) -> torch.Tensor | tuple[torch.Tensor, torch.Tensor]:
->>>>>>> e10e702b
-        # 1. _compiled_flex_attn has to be a class variable, otherwise there will
-        #    be multiple compiled flex_attention instances, which can be slow.
-        # 2. `self._compiled_flex_attn` is not correct, `self` will be passed in
-        #    as the first argument, which will cause an error.
-        #    `FlexAttentionWrapper._compiled_flex_attn` is correct.
-<<<<<<< HEAD
-        return FlexAttentionWrapper._compiled_flex_attn(*args, **kwargs)
-=======
-        # 3. Used `return_lse` instead of `return_aux` because of easier TP module notation
-        #    to convert `lse` to be DTensor.
-
-        return FlexAttentionWrapper._compiled_flex_attn(
+        # Used `return_lse` instead of `return_aux` because of easier TP module notation
+        # to convert `lse` to be DTensor.
+
+        return self._flex_attention_kernel(
             q,
             k,
             v,
@@ -86,7 +88,6 @@
             scale=scale,
             return_lse=return_lse,
         )
->>>>>>> e10e702b
 
 
 class ScaledDotProductAttentionWrapper(torch.nn.Module):
