--- conflicted
+++ resolved
@@ -136,10 +136,9 @@
             latents = pack_latents(latents)
             target = pack_latents(noise - labels)
 
-<<<<<<< HEAD
         # Apply CP sharding if enabled
         if self.parallel_dims.cp_enabled:
-            from torchtitan.distributed import utils as dist_utils
+            from torchtitan.distributed.context_parallel import cp_shard
 
             (
                 latents,
@@ -147,39 +146,14 @@
                 t5_encodings,
                 text_pos_enc,
                 target,
-            ), _ = dist_utils.cp_shard(
-                self.parallel_dims.world_mesh["cp"],
+            ), _ = cp_shard(
+                self.parallel_dims.get_mesh("cp"),
                 (latents, latent_pos_enc, t5_encodings, text_pos_enc, target),
                 None,  # No attention masks for Flux
                 disable_load_balancer=True,
             )
 
         with self.train_context():
-=======
-        optional_context_parallel_ctx = None
-        if self.parallel_dims.cp_enabled:
-            cp_mesh = self.parallel_dims.get_mesh("cp")
-            optional_context_parallel_ctx = dist_utils.create_context_parallel_ctx(
-                cp_mesh=cp_mesh,
-                cp_buffers=[
-                    latents,
-                    latent_pos_enc,
-                    t5_encodings,
-                    text_pos_enc,
-                    target,
-                ],
-                cp_seq_dims=[1, 1, 1, 1, 1],
-                cp_no_restore_buffers={
-                    latents,
-                    latent_pos_enc,
-                    t5_encodings,
-                    text_pos_enc,
-                    target,
-                },
-                cp_rotate_method=self.job_config.parallelism.context_parallel_rotate_method,
-            )
-        with self.train_context(optional_context_parallel_ctx):
->>>>>>> 12e4566e
             with self.maybe_enable_amp:
                 latent_noise_pred = model(
                     img=latents,
