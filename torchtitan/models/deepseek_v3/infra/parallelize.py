--- conflicted
+++ resolved
@@ -232,19 +232,14 @@
         layer_plan = {
             "attention_norm": SequenceParallel(),
             "attention": prepare_module_input(
-<<<<<<< HEAD
-                input_layouts=(Shard(1), Replicate()),
-                desired_input_layouts=(Replicate(), Replicate()),
+                input_layouts=(Shard(1), Replicate(), None),
+                desired_input_layouts=(Replicate(), Replicate(), None),
                 input_kwarg_layouts={
                     "position_ids": Replicate(),
                 },
                 desired_input_kwarg_layouts={
                     "position_ids": Replicate(),
                 },
-=======
-                input_layouts=(Shard(1), Replicate(), None),
-                desired_input_layouts=(Replicate(), Replicate(), None),
->>>>>>> 7b96efc8
             ),
             # NOTE: use_local_output=False make the output to be a DTensor instead of a plain Tensor
             # so that the intermedidate results k is generated as a DTensor and its gradient is
