--- conflicted
+++ resolved
@@ -19,6 +19,7 @@
 from torchtitan.config import JobConfig, TORCH_DTYPE_MAP
 from torchtitan.distributed import NoParallel, ParallelDims
 from torchtitan.distributed.activation_checkpoint import apply_ac
+from torchtitan.distributed.context_parallel import apply_cp
 from torchtitan.distributed.dual_pipe_v import get_dual_pipe_v_flag
 from torchtitan.distributed.tensor_parallel import maybe_enable_async_tp
 from torchtitan.models.llama3.infra.parallelize import apply_ddp
@@ -111,6 +112,10 @@
             dual_pipe_v=dual_pipe_v,
         )
 
+    if parallel_dims.cp_enabled:
+        use_flex_attn = attn_type == "flex"
+        apply_cp(model, world_mesh["cp"], use_flex_attn)
+
     model_compile_enabled = (
         job_config.compile.enable and "model" in job_config.compile.components
     )
@@ -165,9 +170,6 @@
             logger.info("Applied HSDP to the model")
         else:
             logger.info("Applied FSDP to the model")
-
-        if parallel_dims.cp_enabled:
-            logger.info("Applied Context Parallel to the model")
 
         if job_config.training.enable_cpu_offload:
             logger.info("Applied CPU Offloading to the model")
@@ -228,11 +230,8 @@
     # NOTE: At the cost of model code change, we can accelerate Sequence Parallel
     #       by folding (and unfolding) the batch dimension and the sequence dimension.
     #       Examples can be found at https://github.com/pytorch/torchtitan/pull/437
-<<<<<<< HEAD
     positions_sharding = Replicate() if cp_enabled else None
-=======
     # pyrefly: ignore [not-callable]
->>>>>>> fb0d125f
     for transformer_block in model.layers.values():
         layer_plan = {
             "attention_norm": SequenceParallel(),
