--- conflicted
+++ resolved
@@ -68,11 +68,6 @@
     - Context Parallel support for DeepSeek V3
 - Quantization
 - Testing
-<<<<<<< HEAD
-    - performance and loss converging tests
-    - CI integration
-=======
     - loss converging tests (verified)
     - perfomance (WIP)
-    - CI integration (WIP)
->>>>>>> 08b8b244
+    - CI integration (WIP)