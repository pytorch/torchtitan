# torchtitan Config.toml
# NOTE: this toml config is a preset for 64 A100 GPUs.

[job]
dump_folder = "./outputs"
description = "Llama 3 8B training"

[profiling]
enable_profiling = true
save_traces_folder = "profile_trace"
profile_freq = 100

[metrics]
log_freq = 10
enable_tensorboard = true
save_tb_folder = "tb"

[model]
name = "llama3"
flavor = "8B"
hf_assets_path = "./assets/hf/Llama-3.1-8B"
# converters = ["float8"]

[optimizer]
name = "AdamW"
lr = 3e-4
eps = 1e-8

[lr_scheduler]
warmup_steps = 200  # lr scheduler warm up

[training]
local_batch_size = 1
seq_len = 8192
max_norm = 1.0  # grad norm clipping
steps = 1000
dataset = "c4"

[parallelism]
data_parallel_replicate_degree = 1
data_parallel_shard_degree = -1
tensor_parallel_degree = 1
pipeline_parallel_degree = 1
context_parallel_degree = 1

[checkpoint]
enable = false
folder = "checkpoint"
interval = 500
last_save_model_only = true
export_dtype = "float32"
async_mode = "disabled" # ["disabled", "async", "async_with_pinned_mem"]

[compile]
enable=false
components = ["model", "loss"]

[activation_checkpoint]
mode = "selective"  # ["none", "selective", "full"]
selective_ac_option = "op"  # "int" = ac every positive int layer or 'op', ac based on ops policy

[float8]
enable_fsdp_float8_all_gather = false
precompute_float8_dynamic_scale_for_fsdp = false
filter_fqns = ["output"]

[validation]
<<<<<<< HEAD
enabled = true
=======
enable = false
>>>>>>> 030879fa
dataset = "c4_validation"
freq = 500
steps = 1200 # Recommend value for c4_validation with world-size = 8<|MERGE_RESOLUTION|>--- conflicted
+++ resolved
@@ -65,11 +65,7 @@
 filter_fqns = ["output"]
 
 [validation]
-<<<<<<< HEAD
-enabled = true
-=======
 enable = false
->>>>>>> 030879fa
 dataset = "c4_validation"
 freq = 500
 steps = 1200 # Recommend value for c4_validation with world-size = 8