--- conflicted
+++ resolved
@@ -9,12 +9,8 @@
 from torchtitan.components.optimizer import build_optimizers
 from torchtitan.components.tokenizer import build_hf_tokenizer
 from torchtitan.components.validate import build_validator
-<<<<<<< HEAD
-from torchtitan.datasets.dataloader import build_dataloader
-=======
+from torchtitan.hf_datasets.dataloader import build_dataloader
 from torchtitan.distributed.pipeline_parallel import pipeline_llm
-from torchtitan.hf_datasets.text_datasets import build_text_dataloader
->>>>>>> 7b96efc8
 from torchtitan.protocols.train_spec import TrainSpec
 
 from .infra.parallelize import parallelize_llama
@@ -52,7 +48,7 @@
         multiple_of=1024,
         rope_theta=500000,
     ),
-    "8B_flex_attn_scaled": TransformerModelArgs(
+    "8B_flex_attn": TransformerModelArgs(
         dim=4096,
         n_layers=32,
         n_heads=32,
@@ -60,7 +56,6 @@
         ffn_dim_multiplier=1.3,
         multiple_of=1024,
         rope_theta=500000,
-        rope_scaling=True,
         use_flex_attn=True,
         attn_mask_type="block_causal_by_sequence_lengths",
     ),
@@ -73,7 +68,7 @@
         multiple_of=4096,
         rope_theta=500000,
     ),
-    "70B_flex_attn_scaled": TransformerModelArgs(
+    "70B_flex_attn": TransformerModelArgs(
         dim=8192,
         n_layers=80,
         n_heads=64,
@@ -81,7 +76,6 @@
         ffn_dim_multiplier=1.3,
         multiple_of=4096,
         rope_theta=500000,
-        rope_scaling=True,
         use_flex_attn=True,
         attn_mask_type="block_causal_by_sequence_lengths",
     ),
@@ -107,6 +101,7 @@
         use_qkv_bias=True,
         vocab_size=155136,
         head_dim=128,
+        rope_scaling_args=None, # no rope scaling
     ),
 }
 
@@ -119,11 +114,7 @@
         pipelining_fn=pipeline_llm,
         build_optimizers_fn=build_optimizers,
         build_lr_schedulers_fn=build_lr_schedulers,
-<<<<<<< HEAD
         build_dataloader_fn=build_dataloader,
-=======
-        build_dataloader_fn=build_text_dataloader,
->>>>>>> 7b96efc8
         build_tokenizer_fn=build_hf_tokenizer,
         build_loss_fn=build_cross_entropy_loss,
         build_validator_fn=build_validator,
