# Copyright (c) Meta Platforms, Inc. and affiliates.
# All rights reserved.
#
# This source code is licensed under the BSD-style license found in the
# LICENSE file in the root directory of this source tree.

# This file applies the PT-D parallelisms (except pipeline parallelism) and various
# training techniques (e.g. activation checkpointing and compile) to the Llama model.

import torch
import torch.nn as nn
from torch.distributed._composable.replicate import replicate

from torch.distributed.device_mesh import DeviceMesh
from torch.distributed.fsdp import CPUOffloadPolicy, fully_shard, MixedPrecisionPolicy
from torch.distributed.tensor import Replicate, Shard
from torch.distributed.tensor.parallel import (
    ColwiseParallel,
    parallelize_module,
    PrepareModuleInput,
    RowwiseParallel,
    SequenceParallel,
)

from torchtitan.config import JobConfig, TORCH_DTYPE_MAP
from torchtitan.config.job_config import Compile as CompileConfig
from torchtitan.distributed import ParallelDims
from torchtitan.distributed.activation_checkpoint import apply_ac
from torchtitan.distributed.tensor_parallel import maybe_enable_async_tp
from torchtitan.tools.logging import logger


# for selective op activation checkpointing
_op_sac_save_list = {
    torch.ops.aten.mm.default,
    torch.ops.aten._scaled_dot_product_efficient_attention.default,
    torch.ops.aten._scaled_dot_product_flash_attention.default,
    torch.ops.aten._scaled_dot_product_cudnn_attention.default,
    torch.ops.aten._scaled_dot_product_attention_math.default,
    torch.ops.aten._scaled_dot_product_fused_attention_overrideable.default,
    torch.ops._c10d_functional.reduce_scatter_tensor.default,
    # for low precision training, it's useful to always save
    # the result of max, since the absolute maximum is
    # used to compute the scaling factor for quantization.
    torch.ops.aten.max.default,
    torch._higher_order_ops.flex_attention,
    torch.ops.torch_attn._varlen_attn.default,
    torch._higher_order_ops.inductor_compiled_code,
}


def parallelize_llama(
    model: nn.Module,
    parallel_dims: ParallelDims,
    job_config: JobConfig,
):
    """
    Apply tensor parallelism, activation checkpointing, torch.compile, and data
    parallelism to the model.

    NOTE: The passed-in model preferably should be on meta device. Otherwise,
    the model must fit on GPU or CPU memory.
    """
    world_mesh = parallel_dims.world_mesh
    # TODO: TP currently cannot handle uneven seq_len because we set
    #       `use_local_output=True` to use plain Tensors for legacy reasons.
    #       Need to revisit this.
    assert (
        job_config.training.seq_len % parallel_dims.seq_len_divisor == 0
    ), f"""
        Sequence length {job_config.training.seq_len} must be divisible by the product of TP degree
        ({parallel_dims.tp}) and 2 * CP degree ({parallel_dims.cp}).
        """

    if parallel_dims.tp_enabled:
        enable_float8_linear = "float8" in job_config.model.converters
        float8_is_rowwise = job_config.quantize.linear.float8.recipe_name in (
            "rowwise",
            "rowwise_with_gw_hp",
        )

        # For now, float8 all-gather with TP is only supported for tensorwise
        # float8 scaling recipes. For rowwise recipes, we use regular TP and
        # all-gather happens in high precision.
        enable_float8_tensorwise_tp = enable_float8_linear and not float8_is_rowwise

        apply_tp(
            model,
            world_mesh["tp"],
            loss_parallel=not job_config.parallelism.disable_loss_parallel,
            enable_float8_tensorwise_tp=enable_float8_tensorwise_tp,
            cp_enabled=parallel_dims.cp_enabled,
        )
        maybe_enable_async_tp(job_config, world_mesh["tp"])

    use_flex_attn = getattr(model.model_args, "attn_type", "sdpa") == "flex"
    if parallel_dims.cp_enabled:
        logger.info("Applied Context Parallel to the model")
        apply_cp(model, world_mesh["cp"], use_flex_attn)

    model_compile_enabled = (
        job_config.compile.enable and "model" in job_config.compile.components
    )

    if job_config.activation_checkpoint.mode != "none":
        apply_ac(
            model,
            job_config.activation_checkpoint,
            model_compile_enabled=model_compile_enabled,
            # pyrefly: ignore [bad-argument-type]
            op_sac_save_list=_op_sac_save_list,
            base_folder=job_config.job.dump_folder,
        )

    # turn on per-TransformerBlock compile after AC wrapping and before FSDP
    if model_compile_enabled:
        apply_compile(model, job_config.compile)

    if parallel_dims.fsdp_enabled:
        # apply FSDP or HSDP, potentially with Context Parallel
        if parallel_dims.dp_replicate_enabled:
            dp_mesh_dim_names = ("dp_replicate", "dp_shard_cp")
        else:
            dp_mesh_dim_names = ("dp_shard_cp",)

        apply_fsdp(
            model,
            world_mesh[tuple(dp_mesh_dim_names)],
            param_dtype=TORCH_DTYPE_MAP[job_config.training.mixed_precision_param],
            reduce_dtype=TORCH_DTYPE_MAP[job_config.training.mixed_precision_reduce],
            pp_enabled=parallel_dims.pp_enabled,
            cpu_offload=job_config.training.enable_cpu_offload,
            reshard_after_forward_policy=job_config.parallelism.fsdp_reshard_after_forward,
        )

        if parallel_dims.dp_replicate_enabled:
            logger.info("Applied HSDP to the model")
        else:
            logger.info("Applied FSDP to the model")

        if job_config.training.enable_cpu_offload:
            logger.info("Applied CPU Offloading to the model")
    elif parallel_dims.dp_replicate_enabled:
        if world_mesh.ndim > 1:
            raise RuntimeError("DDP has not supported > 1D parallelism")
        apply_ddp(
            model,
            world_mesh,
            enable_compile=model_compile_enabled,
        )

    return model


def apply_tp(
    model: nn.Module,
    tp_mesh: DeviceMesh,
    loss_parallel: bool,
    enable_float8_tensorwise_tp: bool,
    cp_enabled: bool = False,
):
    """Apply tensor parallelism."""
    # 1. Parallelize the embedding and shard its outputs (which are the first
    # transformer block's inputs)
    # 2. Parallelize the root norm layer over the sequence dim
    # 3. Parallelize the final linear output layer
    parallelize_module(
        model,
        tp_mesh,
        {
            "tok_embeddings": RowwiseParallel(
                input_layouts=Replicate(),
                output_layouts=Shard(1),
            ),
            "norm": SequenceParallel(),
            "output": ColwiseParallel(
                input_layouts=Shard(1),
                output_layouts=Shard(-1) if loss_parallel else Replicate(),
                use_local_output=not loss_parallel,
            ),
        },
    )

    # Parallel styles used for transformer block linear weights and their
    # inputs may be different for float8 linears with tensorwise scaling.
    if enable_float8_tensorwise_tp:
        # TODO(vkuzo): add the items below to __init__.py of torchao.float8 and import from there
        from torchao.float8.float8_tensor_parallel import (
            Float8ColwiseParallel,
            Float8RowwiseParallel,
            PrepareFloat8ModuleInput,
        )

        rowwise_parallel, colwise_parallel, prepare_module_input = (
            Float8RowwiseParallel,
            Float8ColwiseParallel,
            PrepareFloat8ModuleInput,
        )
    else:
        rowwise_parallel, colwise_parallel, prepare_module_input = (
            RowwiseParallel,
            ColwiseParallel,
            PrepareModuleInput,
        )

    # Apply tensor + sequence parallelism to every transformer block
    # NOTE: At the cost of model code change, we can accelerate Sequence Parallel
    #       by folding (and unfolding) the batch dimension and the sequence dimension.
    #       Examples can be found at https://github.com/pytorch/torchtitan/pull/437
<<<<<<< HEAD

=======
    # pyrefly: ignore [not-callable]
>>>>>>> fb0d125f
    for transformer_block in model.layers.values():
        layer_plan = {
            "attention_norm": SequenceParallel(),
            # NOTE: when the fourth argument (positions) is not None, its input layout
            # and desired input layout is still None as we don't convert freqs_cis to
            # a DTensor for llama3.
            "attention": prepare_module_input(
                input_layouts=(Shard(1), None, None, None),
                desired_input_layouts=(Replicate(), None, None, None),
            ),
            "attention.wq": colwise_parallel(),
            "attention.wk": colwise_parallel(),
            "attention.wv": colwise_parallel(),
            "attention.wo": rowwise_parallel(output_layouts=Shard(1)),
            "ffn_norm": SequenceParallel(),
            "feed_forward": prepare_module_input(
                input_layouts=(Shard(1),),
                desired_input_layouts=(Replicate(),),
            ),
            "feed_forward.w1": colwise_parallel(),
            "feed_forward.w2": rowwise_parallel(output_layouts=Shard(1)),
            "feed_forward.w3": colwise_parallel(),
        }

        parallelize_module(
            # pyrefly: ignore [bad-argument-type]
            module=transformer_block,
            device_mesh=tp_mesh,
            # pyrefly: ignore [bad-argument-type]
            parallelize_plan=layer_plan,
        )

    logger.info(
        f"Applied {'Float8 tensorwise ' if enable_float8_tensorwise_tp else ''}"
        "Tensor Parallelism to the model"
    )


def apply_compile(model: nn.Module, compile_config: CompileConfig):
    """
    Apply torch.compile to each TransformerBlock, which makes compilation efficient due to
    repeated structure. Alternatively one can compile the whole model (after applying DP).
    """
    # pyrefly: ignore [missing-attribute]
    for layer_id, transformer_block in model.layers.named_children():
        transformer_block = torch.compile(
            transformer_block, backend=compile_config.backend, fullgraph=True
        )
        # pyrefly: ignore [missing-attribute]
        model.layers.register_module(layer_id, transformer_block)

    logger.info("Compiling each TransformerBlock with torch.compile")


def apply_fsdp(
    model: nn.Module,
    dp_mesh: DeviceMesh,
    param_dtype: torch.dtype,
    reduce_dtype: torch.dtype,
    pp_enabled: bool,
    cpu_offload: bool = False,
    reshard_after_forward_policy: str = "default",
):
    """
    Apply data parallelism (via FSDP2) to the model.

    Args:
        model (nn.Module): The model to apply data parallelism to.
        dp_mesh (DeviceMesh): The device mesh to use for data parallelism.
        param_dtype (torch.dtype): The data type to use for model parameters.
        reduce_dtype (torch.dtype): The data type to use for reduction operations.
        pp_enabled (bool): Whether pipeline parallelism is enabled.
        cpu_offload (bool, optional): Whether to offload model parameters to CPU. Defaults to False.
        reshard_after_forward_policy (str, optional): The policy to use for resharding after forward pass. Defaults to "default".
            Other options: "never", "always".
            - "default" applies default resharding behavior, implementing "smart defaults" for known optimal scenarios.
            - "always" will enable `reshard_after_forward` for all forward passes.
            - "never" will disable `reshard_after_forward` for all forward passes.

    """
    mp_policy = MixedPrecisionPolicy(param_dtype=param_dtype, reduce_dtype=reduce_dtype)
    fsdp_config = {"mesh": dp_mesh, "mp_policy": mp_policy}
    if cpu_offload:
        # pyrefly: ignore [bad-typed-dict-key]
        fsdp_config["offload_policy"] = CPUOffloadPolicy()

    match reshard_after_forward_policy:
        case "always":
            reshard_after_forward = True
        case "never":
            reshard_after_forward = False
        case "default":
            # For PP, by default do not reshard after forward to avoid per-microbatch
            # all-gathers, which can be expensive and non-overlapped
            reshard_after_forward = not pp_enabled
        case _:
            raise ValueError(
                f"Invalid reshard_after_forward_policy: {reshard_after_forward_policy}."
            )

    if model.tok_embeddings is not None:
        # pyrefly: ignore [no-matching-overload]
        fully_shard(
            model.tok_embeddings,
            **fsdp_config,
            reshard_after_forward=reshard_after_forward,
        )
    # pyrefly: ignore [missing-attribute]
    for layer_id, transformer_block in model.layers.items():
        fully_shard(
            transformer_block,
            **fsdp_config,
            reshard_after_forward=reshard_after_forward,
        )
    # As an optimization, do not reshard_after_forward the last layers by default
    # since FSDP would prefetch them immediately after the forward pass
    if model.norm is not None and model.output is not None:
        # pyrefly: ignore [no-matching-overload]
        fully_shard(
            [model.norm, model.output],
            **fsdp_config,
            reshard_after_forward=reshard_after_forward_policy == "always",
        )
    fully_shard(model, **fsdp_config)


def apply_ddp(
    model: nn.Module,
    dp_mesh: DeviceMesh,
    enable_compile: bool,
):
    if enable_compile:
        torch._dynamo.config.optimize_ddp = "ddp_optimizer"

    # pyrefly: ignore [invalid-param-spec]
    replicate(model, device_mesh=dp_mesh, bucket_cap_mb=100)

    logger.info("Applied DDP to the model")


def apply_cp(
    model: nn.Module,
    cp_mesh: DeviceMesh,
    use_flex_attn: bool,
) -> None:
    """
    Apply context parallelism to the model.
    """
    from torch.distributed.tensor.experimental._attention import (
        _ContextParallel,
        _enable_context_parallel_dispatcher,
    )

    # Apply context parallelism to every transformer block
    # TODO: make seq_sim configurable once the implementation doesn't assume 2
    # internally.
    if use_flex_attn:
        cp_plan = _ContextParallel(
            seq_dim=2, attention_type=_ContextParallel.AttentionType.FLEX
        )
    else:
        # This is currently required as DTensor dispatcher is not enabled to
        # dispatch SDPA to CP implementation. We don't disable the CP
        # dispatching in TorchTitan as it is not needed. But there is a
        # corresponding API, _disable_context_parallel_dispatcher to do
        # that if users have this use case.
        _enable_context_parallel_dispatcher()
        cp_plan = _ContextParallel(
            seq_dim=2, attention_type=_ContextParallel.AttentionType.SDPA
        )

    for transformer_block in model.layers.values():
        parallelize_module(
            module=transformer_block.attention.inner_attention,
            device_mesh=cp_mesh,
            parallelize_plan=cp_plan,
        )<|MERGE_RESOLUTION|>--- conflicted
+++ resolved
@@ -26,6 +26,7 @@
 from torchtitan.config.job_config import Compile as CompileConfig
 from torchtitan.distributed import ParallelDims
 from torchtitan.distributed.activation_checkpoint import apply_ac
+from torchtitan.distributed.context_parallel import apply_cp
 from torchtitan.distributed.tensor_parallel import maybe_enable_async_tp
 from torchtitan.tools.logging import logger
 
@@ -95,7 +96,6 @@
 
     use_flex_attn = getattr(model.model_args, "attn_type", "sdpa") == "flex"
     if parallel_dims.cp_enabled:
-        logger.info("Applied Context Parallel to the model")
         apply_cp(model, world_mesh["cp"], use_flex_attn)
 
     model_compile_enabled = (
@@ -207,11 +207,7 @@
     # NOTE: At the cost of model code change, we can accelerate Sequence Parallel
     #       by folding (and unfolding) the batch dimension and the sequence dimension.
     #       Examples can be found at https://github.com/pytorch/torchtitan/pull/437
-<<<<<<< HEAD
-
-=======
     # pyrefly: ignore [not-callable]
->>>>>>> fb0d125f
     for transformer_block in model.layers.values():
         layer_plan = {
             "attention_norm": SequenceParallel(),
@@ -349,43 +345,4 @@
     # pyrefly: ignore [invalid-param-spec]
     replicate(model, device_mesh=dp_mesh, bucket_cap_mb=100)
 
-    logger.info("Applied DDP to the model")
-
-
-def apply_cp(
-    model: nn.Module,
-    cp_mesh: DeviceMesh,
-    use_flex_attn: bool,
-) -> None:
-    """
-    Apply context parallelism to the model.
-    """
-    from torch.distributed.tensor.experimental._attention import (
-        _ContextParallel,
-        _enable_context_parallel_dispatcher,
-    )
-
-    # Apply context parallelism to every transformer block
-    # TODO: make seq_sim configurable once the implementation doesn't assume 2
-    # internally.
-    if use_flex_attn:
-        cp_plan = _ContextParallel(
-            seq_dim=2, attention_type=_ContextParallel.AttentionType.FLEX
-        )
-    else:
-        # This is currently required as DTensor dispatcher is not enabled to
-        # dispatch SDPA to CP implementation. We don't disable the CP
-        # dispatching in TorchTitan as it is not needed. But there is a
-        # corresponding API, _disable_context_parallel_dispatcher to do
-        # that if users have this use case.
-        _enable_context_parallel_dispatcher()
-        cp_plan = _ContextParallel(
-            seq_dim=2, attention_type=_ContextParallel.AttentionType.SDPA
-        )
-
-    for transformer_block in model.layers.values():
-        parallelize_module(
-            module=transformer_block.attention.inner_attention,
-            device_mesh=cp_mesh,
-            parallelize_plan=cp_plan,
-        )+    logger.info("Applied DDP to the model")