# Copyright (c) Meta Platforms, Inc. and affiliates.
# All rights reserved.
#
# This source code is licensed under the BSD-style license found in the
# LICENSE file in the root directory of this source tree.
#
# Copyright (c) Meta Platforms, Inc. All Rights Reserved.


from dataclasses import dataclass, field

from torch import nn

from torchtitan.config import JobConfig
from torchtitan.models.utils import get_dense_model_nparams_and_flops
from torchtitan.protocols.model import BaseModelArgs
from torchtitan.tools.logging import logger


@dataclass
class RoPEScalingArgs:
    scaling_factor: float = 8.0
    low_freq_factor: float = 1.0
    high_freq_factor: float = 4.0
    original_max_position_embeddings: int = 8192


@dataclass
class TransformerModelArgs(BaseModelArgs):
    dim: int = 4096
    n_layers: int = 32
    n_heads: int = 32
    n_kv_heads: int | None = None
    vocab_size: int = 128256
    multiple_of: int = 256  # make SwiGLU hidden layer size multiple of large power of 2
    ffn_dim_multiplier: float | None = None
    norm_eps: float = 1e-5
    rope_theta: float = 10000
<<<<<<< HEAD
    rope_scaling: bool = False
    head_dim: int | None = None
    hidden_dim: int | None = None
    use_qkv_bias: bool = False
    use_qk_norm: bool = False
    attention_out_bias: bool = False
    mlp_bias: bool = False
=======
    rope_scaling_args: RoPEScalingArgs = field(default_factory=RoPEScalingArgs)
>>>>>>> 7b96efc8

    max_seq_len: int = 131072
    # If `True`, then each transformer block init uses its layer ID, and if
    # `False`, each uses the total number of transformer blocks
    depth_init: bool = True

    use_flex_attn: bool = False
    attn_mask_type: str = "causal"
    eos_id: int = 0

    enable_weight_tying: bool = False

    def update_from_config(self, job_config: JobConfig, **kwargs) -> None:
        seq_len = job_config.training.seq_len
        if seq_len > self.max_seq_len:
            logger.warning(
                f"Sequence length {seq_len} exceeds original maximum {self.max_seq_len}."
            )
        self.max_seq_len = seq_len

        if job_config.parallelism.context_parallel_degree > 1 and self.use_flex_attn:
            raise NotImplementedError(
                "CP support for FlexAttention is still in progress."
            )

    def get_nparams_and_flops(
        self, model: nn.Module, seq_len: int
    ) -> tuple[int, float]:
        return get_dense_model_nparams_and_flops(self, model, seq_len)<|MERGE_RESOLUTION|>--- conflicted
+++ resolved
@@ -36,17 +36,13 @@
     ffn_dim_multiplier: float | None = None
     norm_eps: float = 1e-5
     rope_theta: float = 10000
-<<<<<<< HEAD
-    rope_scaling: bool = False
+    rope_scaling_args: RoPEScalingArgs | None = field(default_factory=RoPEScalingArgs)
     head_dim: int | None = None
     hidden_dim: int | None = None
     use_qkv_bias: bool = False
     use_qk_norm: bool = False
     attention_out_bias: bool = False
     mlp_bias: bool = False
-=======
-    rope_scaling_args: RoPEScalingArgs = field(default_factory=RoPEScalingArgs)
->>>>>>> 7b96efc8
 
     max_seq_len: int = 131072
     # If `True`, then each transformer block init uses its layer ID, and if
