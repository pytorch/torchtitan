--- conflicted
+++ resolved
@@ -576,14 +576,9 @@
         h = self.tok_embeddings(tokens) if self.tok_embeddings else tokens
 
         for layer in self.layers.values():
-<<<<<<< HEAD
-            h = layer(h, self.freqs_cis, attention_masks=attention_masks)
-        # pyrefly: ignore [not-callable]
-=======
             h = layer(
                 h, self.freqs_cis, attention_masks=attention_masks, positions=positions
             )
->>>>>>> fbafd44d
         h = self.norm(h) if self.norm else h
         # pyrefly: ignore [not-callable]
         output = self.output(h) if self.output else h
