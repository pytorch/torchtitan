--- conflicted
+++ resolved
@@ -299,14 +299,10 @@
         self.parser.add_argument(
             "--experimental.pipeline_parallel_schedule",
             type=str,
-<<<<<<< HEAD
-=======
-            choices=["1F1B", "GPipe", "Interleaved1F1B", "FlexibleInterleaved1F1B"],
->>>>>>> 312b0824
             default="1F1B",
             help="""
-                Specify the Pipeline Parallel schedule to use.
-
+                Specify the Pipeline Parallel schedule to use. The supported schedules are:
+                https://github.com/pytorch/pytorch/blob/de4c2a3b4e89d96334dc678d1c3f2ae51a6630a0/torch/distributed/pipelining/schedules.py#L2161.
                 The schedule must be compatible with the split points and stages_per_rank.
 
                 Looped schedules (e.g. Interleaved1F1B) require specifying pipeline_parallel_degree = number of ranks,
